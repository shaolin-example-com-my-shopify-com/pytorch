import numpy as np
import math
import torch
import io
import unittest
from copy import deepcopy
from hypothesis import given
from hypothesis import strategies as st

from torch.testing._internal.common_utils import TestCase, TEST_WITH_ROCM
import torch.testing._internal.hypothesis_utils as hu

hu.assert_deadline_disabled()

import tempfile

class Foo(torch.nn.Module):
    def __init__(self):
        super(Foo, self).__init__()
        self.qscheme = torch.per_tensor_symmetric

def _calculate_dynamic_qparams(X, dtype, reduce_range=False):
    """Calculate the dynamic quantization parameters (scale, zero_point)
    according to the min and max element of the tensor"""
    if isinstance(X, torch.Tensor):
        X = X.numpy()
    if dtype == torch.qint8:
        if reduce_range:
            qmin, qmax = -64, 63
        else:
            qmin, qmax = -128, 127
    else:  # dtype == torch.quint8
        if reduce_range:
            qmin, qmax = 0, 127
        else:
            qmin, qmax = 0, 255

    min_val = X.min().astype(dtype=np.float32)
    max_val = X.max().astype(dtype=np.float32)
    min_val = min(0.0, min_val)
    max_val = max(0.0, max_val)
    scale = (np.float64(max_val) - min_val) / (qmax - qmin)
    if scale == 0.0 or math.isinf(1.0 / scale):
        scale = np.float64(0.1)
        zero_point = 0

    zero_point_from_min = qmin - min_val / float(scale)
    zero_point_from_max = qmax - max_val / float(scale)
    zero_point_from_min_error = abs(qmin) - abs(min_val / float(scale))
    zero_point_from_max_error = abs(qmax) - abs(max_val / float(scale))
    if zero_point_from_min_error < zero_point_from_max_error:
        initial_zero_point = zero_point_from_min
    else:
        initial_zero_point = zero_point_from_max
    nudged_zero_point = 0

    if initial_zero_point < qmin:
        nudged_zero_point = qmin
    elif initial_zero_point > qmax:
        nudged_zero_point = qmax
    else:
        nudged_zero_point = int(round(initial_zero_point))

    return [scale.astype(np.float32), int(nudged_zero_point)]

def get_supported_device_types():
    return ['cpu', 'cuda'] if torch.cuda.is_available() and not TEST_WITH_ROCM else ['cpu']

class TestQuantizedTensor(TestCase):
    def test_qtensor(self):
        num_elements = 10
        scale = 1.0
        zero_point = 2
        for device in get_supported_device_types():
            for dtype in [torch.qint8, torch.quint8, torch.qint32]:
                r = torch.ones(num_elements, dtype=torch.float, device=device)
                qr = torch.quantize_per_tensor(r, scale, zero_point, dtype)
                self.assertEqual(qr.q_scale(), scale)
                self.assertEqual(qr.q_zero_point(), zero_point)
                self.assertTrue(qr.is_quantized)
                self.assertFalse(r.is_quantized)
                self.assertEqual(qr.qscheme(), torch.per_tensor_affine)
                self.assertTrue(isinstance(qr.qscheme(), torch.qscheme))
                # slicing and int_repr
                int_repr = qr.int_repr()
                for num in int_repr:
                    self.assertEqual(num, 3)
                for num in qr[2:].int_repr():
                    self.assertEqual(num, 3)
                # dequantize
                rqr = qr.dequantize()
                for i in range(num_elements):
                    self.assertEqual(r[i], rqr[i])
                # we can also print a qtensor
                empty_r = torch.ones((0, 1), dtype=torch.float, device=device)
                empty_qr = torch.quantize_per_tensor(empty_r, scale, zero_point, dtype)

                device_msg = "" if device == 'cpu' else "device='" + device + ":0', "
                dtype_msg = str(dtype) + ", "
                self.assertEqual(' '.join(str(empty_qr).split()),
                                 "tensor([], " + device_msg + "size=(0, 1), dtype=" + dtype_msg +
                                 "quantization_scheme=torch.per_tensor_affine, " +
                                 "scale=1.0, zero_point=2)")

    def test_qtensor_float_assignment(self):
        # Scalar Tensor
        # item
        scale = 1.0
        zero_point = 2
        r = torch.ones(1, dtype=torch.float)
        for dtype in [torch.qint8, torch.quint8, torch.qint32]:
            qr = torch.quantize_per_tensor(r, scale, zero_point, dtype=dtype)
            self.assertEqual(qr.item(), 1)
            self.assertEqual(qr[0].item(), 1)
            # assignment
            self.assertTrue(qr[0].is_quantized)
            qr[0] = 11.3  # float assignment
            self.assertEqual(qr.item(), 11)
            x = torch.ones(1, dtype=torch.float) * 15.3
            # Copying from a float Tensor
            qr[:] = x
            self.assertEqual(qr.item(), 15)

            dtype_msg = str(dtype) + ", "
            self.assertEqual(' '.join(str(qr).split()),
                             "tensor([15.], size=(1,), dtype=" + dtype_msg +
                             "quantization_scheme=torch.per_tensor_affine, " +
                             "scale=1.0, zero_point=2)")

    def test_qtensor_quant_dequant(self):
        scale = 0.02
        zero_point = 2
        for device in get_supported_device_types():
            r = torch.rand(3, 2, dtype=torch.float, device=device) * 4 - 2
            for dtype in [torch.qint8, torch.quint8, torch.qint32]:
                qr = torch.quantize_per_tensor(r, scale, zero_point, dtype)
                rqr = qr.dequantize()
                self.assertTrue(np.allclose(r.cpu().numpy(), rqr.cpu().numpy(), atol=2 / scale))

    # legacy constructor/new doesn't support qtensors
    def test_qtensor_legacy_new_failure(self):
        r = torch.rand(3, 2, dtype=torch.float) * 4 - 2
        scale = 0.02
        zero_point = 2
        qr = torch.quantize_per_tensor(r, scale, zero_point, torch.quint8)
        self.assertRaises(RuntimeError, lambda: qr.new(device='cpu'))
        self.assertRaises(RuntimeError, lambda: qr.new(r.storage()))
        self.assertRaises(RuntimeError, lambda: qr.new(r))
        self.assertRaises(RuntimeError, lambda: qr.new(torch.Size([2, 3])))
        self.assertRaises(RuntimeError, lambda: qr.new([6]))

    def test_per_channel_qtensor_creation(self):
        numel = 10
        ch_axis = 0
        scales = torch.rand(numel)
        zero_points = torch.randint(0, 10, size=(numel,))
        for dtype in [torch.qint8, torch.quint8]:
            q = torch._empty_per_channel_affine_quantized(
                [numel], scales=scales, zero_points=zero_points, axis=ch_axis, dtype=dtype)
            self.assertEqual(scales, q.q_per_channel_scales())
            self.assertEqual(zero_points, q.q_per_channel_zero_points())
            self.assertEqual(ch_axis, q.q_per_channel_axis())

        # create Tensor from uint8_t Tensor, scales and zero_points
        int_tensor = torch.randint(0, 100, size=(numel,), dtype=torch.uint8)
        q = torch._make_per_channel_quantized_tensor(int_tensor, scales, zero_points, ch_axis)
        self.assertEqual(int_tensor, q.int_repr())
        self.assertEqual(scales, q.q_per_channel_scales())
        self.assertEqual(zero_points, q.q_per_channel_zero_points())
        self.assertEqual(ch_axis, q.q_per_channel_axis())

    def test_qtensor_creation(self):
        scale = 0.5
        zero_point = 10
        numel = 10
        for device in get_supported_device_types():
            q = torch._empty_affine_quantized([numel], scale=scale, zero_point=zero_point,
                                              device=device, dtype=torch.quint8)
            self.assertEqual(scale, q.q_scale())
            self.assertEqual(zero_point, q.q_zero_point())

            # create Tensor from uint8_t Tensor, scale and zero_point
            int_tensor = torch.randint(0, 100, size=(10,), device=device, dtype=torch.uint8)
            q = torch._make_per_tensor_quantized_tensor(int_tensor, scale, zero_point)
            self.assertEqual(int_tensor, q.int_repr())
            self.assertEqual(scale, q.q_scale())
            self.assertEqual(zero_point, q.q_zero_point())

            # create via empty_like
            q = torch._empty_affine_quantized([numel], scale=scale, zero_point=zero_point,
                                              device=device, dtype=torch.quint8)
            q_el = torch.empty_like(q)
            self.assertEqual(q.q_scale(), q_el.q_scale())
            self.assertEqual(q.q_zero_point(), q_el.q_zero_point())
            self.assertEqual(q.dtype, q_el.dtype)

            # create via empty_like but change the dtype (currently not supported)
            with self.assertRaises(RuntimeError):
                torch.empty_like(q, dtype=torch.qint8)

    def test_qtensor_dtypes(self):
        r = torch.rand(3, 2, dtype=torch.float) * 4 - 2
        scale = 0.2
        zero_point = 2
        qr = torch.quantize_per_tensor(r, scale, zero_point, torch.qint8)
        rqr = qr.dequantize()
        self.assertTrue(np.allclose(r.numpy(), rqr.numpy(), atol=2 / scale))
        qr = torch.quantize_per_tensor(r, scale, zero_point, torch.quint8)
        rqr = qr.dequantize()
        self.assertTrue(np.allclose(r.numpy(), rqr.numpy(), atol=2 / scale))
        qr = torch.quantize_per_tensor(r, scale, zero_point, torch.qint32)
        rqr = qr.dequantize()
        self.assertTrue(np.allclose(r.numpy(), rqr.numpy(), atol=2 / scale))

    def test_qtensor_quantize_per_channel(self):
        r = torch.rand(3, 2, dtype=torch.float) * 4 - 2
        scales = torch.tensor([0.2, 0.03], dtype=torch.double)
        zero_points = torch.tensor([5, 10], dtype=torch.long)
        axis = 1

        def quantize_c(data, scales, zero_points):
            res = torch.empty((3, 2))
            quant_min, quant_max = 0, 255
            for i in range(3):
                for j in range(2):
                    res[i][j] = np.clip(np.round(data[i][j] / scales[j]) + zero_points[j], quant_min, quant_max)
            return res
        qr = torch.quantize_per_channel(r, scales, zero_points, axis, torch.quint8)
        rqr = qr.dequantize()
        self.assertTrue(np.allclose(qr.int_repr(), quantize_c(r, scales, zero_points)))
        self.assertTrue(np.allclose(r.numpy(), rqr.numpy(), atol=2 / np.min(scales.numpy())))

    def test_qtensor_permute(self):
        scale = 0.02
        zero_point = 1
        for device in get_supported_device_types():
            r = torch.rand(10, 30, 2, 2, device=device, dtype=torch.float) * 4 - 2
            for dtype in [torch.qint8, torch.quint8, torch.qint32]:
                qr = torch.quantize_per_tensor(r, scale, zero_point, dtype=dtype)
                qr = qr.transpose(0, 1)
                rqr = qr.dequantize()
                # compare transpose + dequantized result with orignal transposed result
                self.assertTrue(np.allclose(r.cpu().numpy().transpose([1, 0, 2, 3]), rqr.cpu().numpy(), atol=2 / scale))

                qr = torch.quantize_per_tensor(r, scale, zero_point, dtype=dtype)
                qr1 = qr.permute([1, 0, 2, 3])
                qr2 = qr.transpose(0, 1)
                # compare int representation after transformations
                self.assertEqual(qr1.int_repr(), qr2.int_repr())
                self.assertEqual(qr1.q_scale(), qr2.q_scale())
                self.assertEqual(qr1.q_zero_point(), qr2.q_zero_point())
                # compare dequantized result
                self.assertEqual(qr1.dequantize(), qr2.dequantize())
                # compare permuted + dequantized result with original transposed result
                self.assertTrue(np.allclose(qr2.dequantize().cpu().numpy(),
                                            r.cpu().numpy().transpose([1, 0, 2, 3]), atol=2 / scale))
                # make permuted result contiguous
                self.assertEqual(qr2.contiguous().int_repr(), qr2.int_repr())

                # change memory format
                qlast = qr.contiguous(memory_format=torch.channels_last)
                self.assertEqual(qr.stride(), list(reversed(sorted(qr.stride()))))
                self.assertNotEqual(qlast.stride(), list(reversed(sorted(qlast.stride()))))
                self.assertEqual(qr.int_repr(), qlast.int_repr())
                self.assertEqual(qr.q_scale(), qlast.q_scale())
                self.assertEqual(qr.q_zero_point(), qlast.q_zero_point())
                self.assertEqual(qlast.dequantize(), qr.dequantize())

                # permuting larger tensors
                x = torch.randn(64, 64, device=device)
                qx = torch.quantize_per_tensor(x, 1.0, 0, dtype)
                # should work
                qx.permute([1, 0])

    def test_qtensor_per_channel_permute(self):
        r = torch.rand(20, 10, 2, 2, dtype=torch.float) * 4 - 2
        dtype = torch.qint8
        scales = torch.rand(10) * 0.02 + 0.01
        zero_points = torch.round(torch.rand(10) * 2 - 1).to(torch.long)
        qr = torch.quantize_per_channel(r, scales, zero_points, 1, dtype)

        # we can't reorder the axis
        with self.assertRaises(RuntimeError):
            qr.transpose(0, 1)

        # but we can change memory format
        qlast = qr.contiguous(memory_format=torch.channels_last)
        self.assertEqual(qr.stride(), list(reversed(sorted(qr.stride()))))
        self.assertNotEqual(qlast.stride(), list(reversed(sorted(qlast.stride()))))
        self.assertEqual(qr.int_repr(), qlast.int_repr())
        self.assertEqual(scales, qlast.q_per_channel_scales())
        self.assertEqual(zero_points, qlast.q_per_channel_zero_points())
        self.assertEqual(1, qlast.q_per_channel_axis())
        self.assertEqual(qlast.dequantize(), qr.dequantize())

    def test_qtensor_load_save(self):
        scale = 0.2
        zero_point = 10
        # storage is not accessible on the cuda right now
        device = "cpu"
        r = torch.rand(15, 2, dtype=torch.float32, device=device) * 2
        for dtype in [torch.qint8, torch.quint8, torch.qint32]:
            qr = torch.quantize_per_tensor(r, scale, zero_point, dtype=dtype)
            qrv = qr[:, 1]
            with tempfile.NamedTemporaryFile() as f:
                # Serializing and Deserializing Tensor
                torch.save((qr, qrv), f)
                f.seek(0)
                qr2, qrv2 = torch.load(f)
                self.assertEqual(qr, qr2)
                self.assertEqual(qrv, qrv2)
                self.assertEqual(qr2.storage().data_ptr(), qrv2.storage().data_ptr())

    def test_qtensor_per_channel_load_save(self):
        r = torch.rand(20, 10, dtype=torch.float) * 4 - 2
        scales = torch.rand(10, dtype=torch.double) * 0.02 + 0.01
        zero_points = torch.round(torch.rand(10) * 20 + 1).to(torch.long)
        # quint32, cuda is not supported yet
        for dtype in [torch.quint8, torch.qint8]:
            qr = torch.quantize_per_channel(r, scales, zero_points, 1, dtype)
            with tempfile.NamedTemporaryFile() as f:
                # Serializing and Deserializing Tensor
                torch.save(qr, f)
                f.seek(0)
                qr2 = torch.load(f)
                self.assertEqual(qr, qr2)

    def test_qtensor_copy(self):
        scale = 0.5
        zero_point = 10
        numel = 10
        for device in get_supported_device_types():
            for dtype in [torch.qint8, torch.quint8, torch.qint32]:
                # copy from same scale and zero_point
                q = torch._empty_affine_quantized([numel], scale=scale,
                                                  zero_point=zero_point, device=device, dtype=dtype)
                q2 = torch._empty_affine_quantized([numel], scale=scale,
                                                   zero_point=zero_point, device=device, dtype=dtype)
                q.copy_(q2)
                self.assertEqual(q.int_repr(), q2.int_repr())
                self.assertEqual(q.q_scale(), q2.q_scale())
                self.assertEqual(q.q_zero_point(), q2.q_zero_point())
                # copying from different scale and zero_point
                scale = 3.2
                zero_point = 5
                q = torch._empty_affine_quantized([numel], scale=scale,
                                                  zero_point=zero_point, device=device, dtype=dtype)
                # check original scale and zero_points are set correctly
                self.assertEqual(q.q_scale(), scale)
                self.assertEqual(q.q_zero_point(), zero_point)
                q.copy_(q2)
                # check scale and zero_points has been copied
                self.assertEqual(q, q2)
                # can't copy from quantized tensor to non-quantized tensor
                r = torch.empty([numel], dtype=torch.float)
                q = torch._empty_affine_quantized([numel], scale=scale, zero_point=zero_point, dtype=torch.quint8)
                with self.assertRaisesRegex(RuntimeError, "please use dequantize"):
                    r.copy_(q)

    def test_torch_qtensor_deepcopy(self):
        # cuda is not supported yet
        device = "cpu"
        q_int = torch.randint(0, 100, [3, 5], device=device, dtype=torch.uint8)
        scale, zero_point = 2.0, 3
        q = torch._make_per_tensor_quantized_tensor(q_int, scale=scale, zero_point=zero_point)
        qc = deepcopy(q)
        self.assertEqual(qc, q)

    def test_qtensor_clone(self):
        numel = 10
        scale = 0.5
        zero_point = 10
        for device in get_supported_device_types():
            for dtype in [torch.qint8, torch.quint8, torch.qint32]:
                q2 = torch._empty_affine_quantized([numel], scale=scale, zero_point=zero_point,
                                                   device=device, dtype=dtype)
                q = q2.clone()
                # Check to make sure the scale and zero_point has been copied.
                self.assertEqual(q, q2)

    def test_qtensor_view(self):
        scale, zero_point, dtype = 1.0, 2, torch.uint8
<<<<<<< HEAD
        q_int = torch.randint(0, 100, [1, 2, 3], dtype=dtype)
        q = torch._make_per_tensor_quantized_tensor(q_int, scale=scale, zero_point=zero_point)
        q2 = q.view(1, 3, 2)
        self.assertEqual(q.numel(), q2.numel())
        # testing -1
        self.assertEqual(q, q2.view(1, -1, 3))

        a_int = torch.randint(0, 100, [1, 2, 3, 4], dtype=dtype)
        a = torch._make_per_tensor_quantized_tensor(a_int, scale=scale, zero_point=zero_point)
        b = a.transpose(1, 2)  # swaps 2nd and 3rd dimension
        c = a.view(1, 3, 2, 4)  # does not change tensor layout in memory
        self.assertEqual(b.size(), c.size())
        self.assertEqual(b.q_scale(), c.q_scale())
        self.assertEqual(b.q_zero_point(), c.q_zero_point())
        self.assertNotEqual(b.stride(), c.stride())
        # size is the same but the underlying data is different
        self.assertNotEqual(b.int_repr(), c.int_repr())
        self.assertFalse(torch.equal(b, c))

        # a case can't view non-contiguos Tensor
        a_int = torch.randint(0, 100, [1, 2, 3, 4], dtype=dtype)
        a = torch._make_per_tensor_quantized_tensor(a_int, scale=scale, zero_point=zero_point)
        b = a.transpose(1, 2)  # swaps 2nd and 3rd dimension
        err_str = "view size is not compatible with input tensor's size and stride*"
        with self.assertRaisesRegex(RuntimeError, err_str):
            b.view(1, 4, 2, 3)
        # view on contiguous tensor is fine
        b.contiguous().view(1, 4, 2, 3)

    def test_qtensor_resize(self):
        scale, zero_point, dtype = 1.0, 2, torch.uint8
        sizes1 = [1, 2, 3, 4]
        sizes2 = [1 * 2, 3 * 4]
        sizes3 = [1, 2 * 3, 4]
        sizes4 = [1 * 2 * 3 * 4]
        sizes5 = [1, 2, 1, 3, 1, 4]

        q1_int = torch.randint(0, 100, sizes1, dtype=dtype)
        q1 = torch._make_per_tensor_quantized_tensor(q1_int, scale=scale, zero_point=zero_point)
        q2 = q1.resize(*sizes2)
        q3 = q2.resize(*sizes3)
        q4 = q3.resize(*sizes4)
        q5 = q4.resize(*sizes5)

        self.assertEqual(q1.numel(), q2.numel())
        self.assertEqual(q1.numel(), q3.numel())
        self.assertEqual(q1.numel(), q4.numel())
        self.assertEqual(q1.numel(), q5.numel())

        # Compare original and post-transpose
        a_int = torch.randint(0, 100, sizes1, dtype=dtype)
        a = torch._make_per_tensor_quantized_tensor(a_int, scale=scale, zero_point=zero_point)
        b = a.transpose(1, 2)  # swaps 2nd and 3rd dimension
        c = b.resize(*sizes1)  # Change the sizes back to the original

        self.assertEqual(a.size(), c.size())
        self.assertEqual(b.q_scale(), c.q_scale())
        self.assertEqual(b.q_zero_point(), c.q_zero_point())
        self.assertNotEqual(b.stride(), c.stride())
        # size is the same but the underlying data is different
        self.assertNotEqual(b.int_repr(), c.int_repr())
        self.assertFalse(torch.equal(b, c))

        # Throws an error if numel is wrong
        q1_int = torch.randint(0, 100, sizes1, dtype=dtype)
        q1 = torch._make_per_tensor_quantized_tensor(a_int, scale=scale, zero_point=zero_point)
        err_str = "requested resize to*"
        with self.assertRaisesRegex(RuntimeError, err_str):
            q2 = q1.resize(*sizes1[:-1])
        # resize on both contiguous and non-contiguous tensor should be fine
        q3 = q1.resize(*sizes2)
        q4 = q1.contiguous().resize(*sizes2)
=======
        for device in get_supported_device_types():
            q_int = torch.randint(0, 100, [1, 2, 3], device=device, dtype=dtype)
            q = torch._make_per_tensor_quantized_tensor(q_int, scale=scale, zero_point=zero_point)
            q2 = q.view(1, 3, 2)
            self.assertEqual(q.numel(), q2.numel())
            # testing -1
            self.assertEqual(q, q2.view(1, -1, 3))

            a_int = torch.randint(0, 100, [1, 2, 3, 4], device=device, dtype=dtype)
            a = torch._make_per_tensor_quantized_tensor(a_int, scale=scale, zero_point=zero_point)
            b = a.transpose(1, 2)  # swaps 2nd and 3rd dimension
            c = a.view(1, 3, 2, 4)  # does not change tensor layout in memory
            self.assertEqual(b.size(), c.size())
            self.assertEqual(b.q_scale(), c.q_scale())
            self.assertEqual(b.q_zero_point(), c.q_zero_point())
            self.assertNotEqual(b.stride(), c.stride())
            # size is the same but the underlying data is different
            self.assertNotEqual(b.int_repr(), c.int_repr())
            # torch.equal is not supported for the cuda backend
            if device == 'cpu':
                self.assertFalse(torch.equal(b, c))
            else:
                self.assertRaises(RuntimeError, lambda: torch.equal(b, c))

            # a case can't view non-contiguos Tensor
            a_int = torch.randint(0, 100, [1, 2, 3, 4], device=device, dtype=dtype)
            a = torch._make_per_tensor_quantized_tensor(a_int, scale=scale, zero_point=zero_point)
            b = a.transpose(1, 2)  # swaps 2nd and 3rd dimension
            err_str = "view size is not compatible with input tensor's size and stride*"
            with self.assertRaisesRegex(RuntimeError, err_str):
                b.view(1, 4, 2, 3)
            # view on contiguous tensor is fine
            b.contiguous().view(1, 4, 2, 3)
>>>>>>> d7f7c290

    def test_qtensor_reshape(self):
        scale, zero_point, dtype = 1.0, 2, torch.uint8
        for device in get_supported_device_types():
            q_int = torch.randint(0, 100, [3, 5], dtype=dtype, device=device)
            q = torch._make_per_tensor_quantized_tensor(q_int, scale=scale, zero_point=zero_point)
            q2 = q.reshape([15])
            self.assertEqual(q.numel(), q2.numel())
            self.assertEqual(q2.size(), [15])
            # testing -1
            self.assertEqual(q, q2.reshape([3, -1]))

            a_int = torch.randint(0, 100, [1, 2, 3, 4], dtype=dtype, device=device)
            a = torch._make_per_tensor_quantized_tensor(a_int, scale=scale, zero_point=zero_point)
            b = a.transpose(1, 2)  # swaps 2nd and 3rd dimension
            c = a.reshape(1, 3, 2, 4)  # does not change tensor layout
            self.assertEqual(b.size(), c.size())
            self.assertEqual(b.q_scale(), c.q_scale())
            self.assertEqual(b.q_zero_point(), c.q_zero_point())
            self.assertNotEqual(b.stride(), c.stride())
            self.assertNotEqual(b.int_repr(), c.int_repr())
            # torch.equal is not supported for the cuda backend
            if device == 'cpu':
                self.assertFalse(torch.equal(b, c))
            else:
                self.assertRaises(RuntimeError, lambda: torch.equal(b, c))

            # we can use reshape for non-contiguous Tensor
            a_int = torch.randint(0, 100, [1, 2, 3, 4], dtype=dtype, device=device)
            a = torch._make_per_tensor_quantized_tensor(a_int, scale=scale, zero_point=zero_point)
            b = a.transpose(1, 2)  # swaps 2nd and 3rd dimension
            c = b.reshape(1, 4, 2, 3)

    def test_qscheme_pickle(self):
        f = Foo()
        buf = io.BytesIO()
        torch.save(f, buf)

        buf.seek(0)
        f2 = torch.load(buf)

        self.assertEqual(f2.qscheme, torch.per_tensor_symmetric)

    @given(X=hu.tensor(shapes=hu.array_shapes(min_dims=2, max_dims=4,
                                              min_side=1, max_side=10),
                       qparams=hu.qparams()),
           reduce_range=st.booleans()
           )
    def test_choose_qparams(self, X, reduce_range):
        X, (scale, zero_point, torch_type) = X
        X = torch.from_numpy(X)
        X_scale, X_zp = _calculate_dynamic_qparams(X, torch.quint8, reduce_range=reduce_range)
        qparams = torch._choose_qparams_per_tensor(X, reduce_range)
        np.testing.assert_array_almost_equal(X_scale, qparams[0], decimal=3)
        self.assertEqual(X_zp, qparams[1])

    @unittest.skipIf(not torch.cuda.is_available() or TEST_WITH_ROCM, 'CUDA is not available')
    def test_cuda_cpu_implementation_consistency(self):
        numel, zero_point, scale = 100, 2, 0.02
        r = torch.rand(numel, dtype=torch.float32, device='cpu') * 25 - 4
        for dtype in [torch.qint8, torch.quint8, torch.qint32]:
            qr_cpu = torch.quantize_per_tensor(r, scale, zero_point, dtype=dtype)
            qr_cuda = torch.quantize_per_tensor(r.cuda(), scale, zero_point, dtype=dtype)
            # intr repr must be the same
            np.testing.assert_equal(qr_cpu.int_repr().numpy(), qr_cuda.int_repr().cpu().numpy())
            # dequantized values must be the same
            r_cpu, r_cuda = qr_cpu.dequantize().numpy(), qr_cuda.dequantize().cpu().numpy()
            np.testing.assert_almost_equal(r_cuda, r_cpu, decimal=5)<|MERGE_RESOLUTION|>--- conflicted
+++ resolved
@@ -380,80 +380,6 @@
 
     def test_qtensor_view(self):
         scale, zero_point, dtype = 1.0, 2, torch.uint8
-<<<<<<< HEAD
-        q_int = torch.randint(0, 100, [1, 2, 3], dtype=dtype)
-        q = torch._make_per_tensor_quantized_tensor(q_int, scale=scale, zero_point=zero_point)
-        q2 = q.view(1, 3, 2)
-        self.assertEqual(q.numel(), q2.numel())
-        # testing -1
-        self.assertEqual(q, q2.view(1, -1, 3))
-
-        a_int = torch.randint(0, 100, [1, 2, 3, 4], dtype=dtype)
-        a = torch._make_per_tensor_quantized_tensor(a_int, scale=scale, zero_point=zero_point)
-        b = a.transpose(1, 2)  # swaps 2nd and 3rd dimension
-        c = a.view(1, 3, 2, 4)  # does not change tensor layout in memory
-        self.assertEqual(b.size(), c.size())
-        self.assertEqual(b.q_scale(), c.q_scale())
-        self.assertEqual(b.q_zero_point(), c.q_zero_point())
-        self.assertNotEqual(b.stride(), c.stride())
-        # size is the same but the underlying data is different
-        self.assertNotEqual(b.int_repr(), c.int_repr())
-        self.assertFalse(torch.equal(b, c))
-
-        # a case can't view non-contiguos Tensor
-        a_int = torch.randint(0, 100, [1, 2, 3, 4], dtype=dtype)
-        a = torch._make_per_tensor_quantized_tensor(a_int, scale=scale, zero_point=zero_point)
-        b = a.transpose(1, 2)  # swaps 2nd and 3rd dimension
-        err_str = "view size is not compatible with input tensor's size and stride*"
-        with self.assertRaisesRegex(RuntimeError, err_str):
-            b.view(1, 4, 2, 3)
-        # view on contiguous tensor is fine
-        b.contiguous().view(1, 4, 2, 3)
-
-    def test_qtensor_resize(self):
-        scale, zero_point, dtype = 1.0, 2, torch.uint8
-        sizes1 = [1, 2, 3, 4]
-        sizes2 = [1 * 2, 3 * 4]
-        sizes3 = [1, 2 * 3, 4]
-        sizes4 = [1 * 2 * 3 * 4]
-        sizes5 = [1, 2, 1, 3, 1, 4]
-
-        q1_int = torch.randint(0, 100, sizes1, dtype=dtype)
-        q1 = torch._make_per_tensor_quantized_tensor(q1_int, scale=scale, zero_point=zero_point)
-        q2 = q1.resize(*sizes2)
-        q3 = q2.resize(*sizes3)
-        q4 = q3.resize(*sizes4)
-        q5 = q4.resize(*sizes5)
-
-        self.assertEqual(q1.numel(), q2.numel())
-        self.assertEqual(q1.numel(), q3.numel())
-        self.assertEqual(q1.numel(), q4.numel())
-        self.assertEqual(q1.numel(), q5.numel())
-
-        # Compare original and post-transpose
-        a_int = torch.randint(0, 100, sizes1, dtype=dtype)
-        a = torch._make_per_tensor_quantized_tensor(a_int, scale=scale, zero_point=zero_point)
-        b = a.transpose(1, 2)  # swaps 2nd and 3rd dimension
-        c = b.resize(*sizes1)  # Change the sizes back to the original
-
-        self.assertEqual(a.size(), c.size())
-        self.assertEqual(b.q_scale(), c.q_scale())
-        self.assertEqual(b.q_zero_point(), c.q_zero_point())
-        self.assertNotEqual(b.stride(), c.stride())
-        # size is the same but the underlying data is different
-        self.assertNotEqual(b.int_repr(), c.int_repr())
-        self.assertFalse(torch.equal(b, c))
-
-        # Throws an error if numel is wrong
-        q1_int = torch.randint(0, 100, sizes1, dtype=dtype)
-        q1 = torch._make_per_tensor_quantized_tensor(a_int, scale=scale, zero_point=zero_point)
-        err_str = "requested resize to*"
-        with self.assertRaisesRegex(RuntimeError, err_str):
-            q2 = q1.resize(*sizes1[:-1])
-        # resize on both contiguous and non-contiguous tensor should be fine
-        q3 = q1.resize(*sizes2)
-        q4 = q1.contiguous().resize(*sizes2)
-=======
         for device in get_supported_device_types():
             q_int = torch.randint(0, 100, [1, 2, 3], device=device, dtype=dtype)
             q = torch._make_per_tensor_quantized_tensor(q_int, scale=scale, zero_point=zero_point)
@@ -487,7 +413,50 @@
                 b.view(1, 4, 2, 3)
             # view on contiguous tensor is fine
             b.contiguous().view(1, 4, 2, 3)
->>>>>>> d7f7c290
+
+    def test_qtensor_resize(self):
+        scale, zero_point, dtype = 1.0, 2, torch.uint8
+        sizes1 = [1, 2, 3, 4]
+        sizes2 = [1 * 2, 3 * 4]
+        sizes3 = [1, 2 * 3, 4]
+        sizes4 = [1 * 2 * 3 * 4]
+        sizes5 = [1, 2, 1, 3, 1, 4]
+
+        q1_int = torch.randint(0, 100, sizes1, dtype=dtype)
+        q1 = torch._make_per_tensor_quantized_tensor(q1_int, scale=scale, zero_point=zero_point)
+        q2 = q1.resize(*sizes2)
+        q3 = q2.resize(*sizes3)
+        q4 = q3.resize(*sizes4)
+        q5 = q4.resize(*sizes5)
+
+        self.assertEqual(q1.numel(), q2.numel())
+        self.assertEqual(q1.numel(), q3.numel())
+        self.assertEqual(q1.numel(), q4.numel())
+        self.assertEqual(q1.numel(), q5.numel())
+
+        # Compare original and post-transpose
+        a_int = torch.randint(0, 100, sizes1, dtype=dtype)
+        a = torch._make_per_tensor_quantized_tensor(a_int, scale=scale, zero_point=zero_point)
+        b = a.transpose(1, 2)  # swaps 2nd and 3rd dimension
+        c = b.resize(*sizes1)  # Change the sizes back to the original
+
+        self.assertEqual(a.size(), c.size())
+        self.assertEqual(b.q_scale(), c.q_scale())
+        self.assertEqual(b.q_zero_point(), c.q_zero_point())
+        self.assertNotEqual(b.stride(), c.stride())
+        # size is the same but the underlying data is different
+        self.assertNotEqual(b.int_repr(), c.int_repr())
+        self.assertFalse(torch.equal(b, c))
+
+        # Throws an error if numel is wrong
+        q1_int = torch.randint(0, 100, sizes1, dtype=dtype)
+        q1 = torch._make_per_tensor_quantized_tensor(a_int, scale=scale, zero_point=zero_point)
+        err_str = "requested resize to*"
+        with self.assertRaisesRegex(RuntimeError, err_str):
+            q2 = q1.resize(*sizes1[:-1])
+        # resize on both contiguous and non-contiguous tensor should be fine
+        q3 = q1.resize(*sizes2)
+        q4 = q1.contiguous().resize(*sizes2)
 
     def test_qtensor_reshape(self):
         scale, zero_point, dtype = 1.0, 2, torch.uint8
