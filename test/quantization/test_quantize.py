--- conflicted
+++ resolved
@@ -23,11 +23,7 @@
 from torch.quantization import default_per_channel_qconfig
 from torch.quantization._quantize_script import quantize_script, quantize_dynamic_script
 
-<<<<<<< HEAD
-from torch.testing._internal.common_utils import run_tests, TEST_WITH_UBSAN, IS_WINDOWS, IS_PPC, IS_MACOS
-=======
 from torch.testing._internal.common_utils import TEST_WITH_UBSAN, IS_WINDOWS
->>>>>>> fc03650b
 from torch.testing._internal.common_quantization import QuantizationTestCase, \
     AnnotatedSingleLayerLinearModel, SingleLayerLinearModel, \
     AnnotatedConvModel, ConvModel, \
@@ -946,6 +942,8 @@
         During eval, we first call prepare_qat and conver on the model and then load the state_dict
         and compare results against original model
         """
+        if qengine not in torch.backends.quantized.supported_engines:
+            return
         if qengine == 'qnnpack':
             if IS_WINDOWS or TEST_WITH_UBSAN:
                 return
