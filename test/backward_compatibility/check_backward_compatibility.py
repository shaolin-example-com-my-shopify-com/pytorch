--- conflicted
+++ resolved
@@ -76,25 +76,22 @@
 # The nightly will fail to parse newly added syntax to schema declarations
 # Add new schemas that will fail the nightly here
 dont_parse_list = [
-<<<<<<< HEAD
-    ('quantized::conv_prepack', datetime.date(2020, 5, 1)),
-    ('quantized::conv_unpack', datetime.date(2020, 5, 1)),
-    ('quantized::conv', datetime.date(2020, 5, 1)),
-    ('quantized::conv2d_prepack', datetime.date(2020, 5, 1)),
-    ('quantized::conv2d_unpack', datetime.date(2020, 5, 1)),
-    ('quantized::conv2d', datetime.date(2020, 5, 1)),
-    ('quantized::conv2d_relu', datetime.date(2020, 5, 1)),
-    ('quantized::conv3d_prepack', datetime.date(2020, 5, 1)),
-    ('quantized::conv3d_unpack', datetime.date(2020, 5, 1)),
-    ('quantized::conv3d', datetime.date(2020, 5, 1)),
-    ('quantized::conv3d_relu', datetime.date(2020, 5, 1)),
-=======
     ('aten::quantized_lstm', datetime.date(2020, 6, 1)),
     ('aten::quantized_gru', datetime.date(2020, 6, 1)),
     ('quantized::make_quantized_cell_params', datetime.date(2020, 6, 1)),
     ('quantized::make_quantized_cell_params_fp16', datetime.date(2020, 6, 1)),
     ('quantized::make_quantized_cell_params_dynamic', datetime.date(2020, 6, 1)),
->>>>>>> b30864d7
+    ('quantized::conv_prepack', datetime.date(2020, 6, 1)),
+    ('quantized::conv_unpack', datetime.date(2020, 6, 1)),
+    ('quantized::conv', datetime.date(2020, 6, 1)),
+    ('quantized::conv2d_prepack', datetime.date(2020, 6, 1)),
+    ('quantized::conv2d_unpack', datetime.date(2020, 6, 1)),
+    ('quantized::conv2d', datetime.date(2020, 6, 1)),
+    ('quantized::conv2d_relu', datetime.date(2020, 6, 1)),
+    ('quantized::conv3d_prepack', datetime.date(2020, 6, 1)),
+    ('quantized::conv3d_unpack', datetime.date(2020, 6, 1)),
+    ('quantized::conv3d', datetime.date(2020, 6, 1)),
+    ('quantized::conv3d_relu', datetime.date(2020, 6, 1)),
 ]
 
 
