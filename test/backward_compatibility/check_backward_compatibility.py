--- conflicted
+++ resolved
@@ -29,7 +29,8 @@
     ('aten::index', datetime.date(2020, 4, 10)),
     ('aten::_index_put_impl', datetime.date(2020, 4, 10)),
     ('aten::index_put_', datetime.date(2020, 4, 10)),
-<<<<<<< HEAD
+    ('aten::quantize_per_tensor', datetime.date(2020, 4, 15)),
+    ('aten::requires_grad_', datetime.date(2020, 4, 30)),
     ('quantized::conv_prepack', datetime.date(2020, 5, 1)),
     ('quantized::conv_unpack', datetime.date(2020, 5, 1)),
     ('quantized::conv', datetime.date(2020, 5, 1)),
@@ -41,10 +42,6 @@
     ('quantized::conv3d_unpack', datetime.date(2020, 5, 1)),
     ('quantized::conv3d', datetime.date(2020, 5, 1)),
     ('quantized::conv3d_relu', datetime.date(2020, 5, 1)),
-=======
-    ('aten::quantize_per_tensor', datetime.date(2020, 4, 15)),
-    ('aten::requires_grad_', datetime.date(2020, 4, 30)),
->>>>>>> 0f55aad3
 ]
 
 
