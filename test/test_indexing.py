--- conflicted
+++ resolved
@@ -489,17 +489,9 @@
         index = tensor([False] * 6, device=device)
         self.assertRaisesRegex(IndexError, 'mask', lambda: arr[index])
 
-<<<<<<< HEAD
-        index = torch.ByteTensor(4, 4).zero_()
+        index = torch.ByteTensor(4, 4).to(device).zero_()
         self.assertRaisesRegex(IndexError, 'mask', lambda: arr[index])
         self.assertRaisesRegex(IndexError, 'mask', lambda: arr[(slice(None), index)])
-=======
-        with warnings.catch_warnings(record=True) as w:
-            index = torch.ByteTensor(4, 4).to(device).zero_()
-            self.assertRaisesRegex(IndexError, 'mask', lambda: arr[index])
-            self.assertRaisesRegex(IndexError, 'mask', lambda: arr[(slice(None), index)])
-            self.assertEquals(len(w), 2)
->>>>>>> 515e3b85
 
     def test_boolean_indexing_onedim(self, device):
         # Indexing a 2-dimensional array with
