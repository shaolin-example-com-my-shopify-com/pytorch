--- conflicted
+++ resolved
@@ -32,15 +32,9 @@
   _(at::Half, Half) /* 5 */                              \
   _(float, Float) /* 6 */                                \
   _(double, Double) /* 7 */                              \
-<<<<<<< HEAD
   _(c10::complex<c10::Half>, ComplexHalf) /* 8 */        \
-  _(std::complex<float>, ComplexFloat) /* 9 */           \
-  _(std::complex<double>, ComplexDouble) /* 10 */        \
-=======
-  _(at::ComplexHalf, ComplexHalf) /* 8 */                \
   _(c10::complex<float>, ComplexFloat) /* 9 */           \
   _(c10::complex<double>, ComplexDouble) /* 10 */        \
->>>>>>> 1ef99263
   _(bool, Bool) /* 11 */                                 \
   _(c10::qint8, QInt8) /* 12 */                          \
   _(c10::quint8, QUInt8) /* 13 */                        \
