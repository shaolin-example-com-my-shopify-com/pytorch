--- conflicted
+++ resolved
@@ -17,17 +17,12 @@
 from torch.nn.utils import fuse_conv_bn_weights
 
 class _ConvNd(nn.Module):
-<<<<<<< HEAD
     _version = 1
 
-    def __init__(self, in_channels, out_channels, kernel_size, stride=1,
-                 padding=0, dilation=1, groups=1, bias=True,
-=======
     def __init__(self, in_channels, out_channels, kernel_size, stride,
                  padding, dilation,
                  transposed, output_padding,
                  groups, bias,
->>>>>>> 7130de42
                  padding_mode='zeros'):
         super(_ConvNd, self).__init__()
         if padding_mode != 'zeros':
