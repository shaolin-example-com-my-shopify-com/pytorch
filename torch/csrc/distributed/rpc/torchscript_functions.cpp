--- conflicted
+++ resolved
@@ -16,11 +16,8 @@
     const c10::QualifiedName& qualifiedName,
     const c10::FunctionSchema& functionSchema,
     std::vector<c10::IValue>& stack,
-<<<<<<< HEAD
-    const std::chrono::milliseconds& rpcTimeout) {
-=======
+    const float rpcTimeout,
     const std::shared_ptr<torch::autograd::profiler::RecordFunction>& rf) {
->>>>>>> 379e4d9c
   auto scriptCall =
       std::make_unique<ScriptCall>(qualifiedName, std::move(stack));
   auto rpcAgentPtr = RpcAgent::getCurrentRpcAgent();
@@ -29,12 +26,8 @@
       rpcAgentPtr->getWorkerInfo(dstWorkerName),
       std::move(*scriptCall).toMessage(),
       true /*forceGradRecording*/,
-<<<<<<< HEAD
-      nullptr /* RecordFunction */,
+      rf,
       rpcTimeout);
-=======
-      rf);
->>>>>>> 379e4d9c
 
   // Get function return type to construct c10::ivalue::Future.
   auto returns = functionSchema.returns();
