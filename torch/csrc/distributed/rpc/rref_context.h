--- conflicted
+++ resolved
@@ -101,16 +101,10 @@
   c10::intrusive_ptr<OwnerRRef> createOwnerRRef(const TypePtr& type);
 
   // Returns a Future of the OwnerRRef, which will be marked completed when
-<<<<<<< HEAD
-  // OwnerRRef is created.
+  // ``OwnerRRef`` is created. This method is used when the TypePtr is not
+  // available, e.g., when processing to_here().
   std::shared_ptr<Future<c10::intrusive_ptr<OwnerRRef>>> getOwnerRRef(
       const RRefId& rrefId);
-=======
-  // OwnerRRef is created. This method is used when the TypePtr is not
-  // available, e.g., when processing to_here().
-  std::shared_ptr<torch::utils::Future<c10::intrusive_ptr<OwnerRRef>>>
-  getOwnerRRef(const RRefId& rrefId);
->>>>>>> 720332b0
 
   // Adding the RRefId of an OwnerRRef into the forks_ map. This is useful when
   // making a remote call to self, which as for now, still goes through serde
