#include <torch/csrc/jit/script/init.h>

#include <torch/csrc/Device.h>
#include <torch/csrc/jit/import.h>
#include <torch/csrc/jit/script/compiler.h>
#include <torch/csrc/jit/script/module.h>
#include <torch/csrc/jit/script/module_python.h>
#include <torch/csrc/jit/script/python_sugared_value.h>
#include <torch/csrc/jit/script/sugared_value.h>
#include <torch/csrc/jit/testing/file_check.h>

#include <torch/csrc/jit/constants.h>
#include <torch/csrc/jit/graph_executor.h>
#include <torch/csrc/jit/hooks_for_testing.h>
#include <torch/csrc/jit/import_source.h>
#include <torch/csrc/jit/irparser.h>
#include <torch/csrc/jit/passes/python_print.h>
#include <torch/csrc/jit/pybind_utils.h>
#include <torch/csrc/jit/python_tracer.h>
#include <torch/csrc/jit/script/logging.h>
#include <torch/csrc/jit/script/parser.h>
#include <torch/csrc/jit/tracer.h>

#include <torch/csrc/api/include/torch/ordered_dict.h>

#include <ATen/ATen.h>
#include <ATen/core/function_schema.h>
#include <ATen/core/qualified_name.h>

#include <pybind11/functional.h>
#include <pybind11/pybind11.h>
#include <pybind11/stl.h>
#include <pybind11/stl_bind.h>
#include <chrono>
#include <cstddef>
#include <memory>
#include <sstream>
#include <string>
#include <tuple>
#include <utility>
#include <vector>

PYBIND11_MAKE_OPAQUE(torch::jit::script::ExtraFilesMap);

namespace torch {
namespace jit {
namespace script {

using ::c10::Argument;
using ::c10::FunctionSchema;

using ResolutionCallback = std::function<py::function(std::string)>;
using FunctionDefaults = std::unordered_map<std::string, py::object>;

<<<<<<< HEAD
static std::string typeString(py::handle h) {
  return py::str(h.get_type().attr("__name__"));
}

inline std::shared_ptr<SugaredValue> toSimple(Value* v) {
  return std::make_shared<SimpleValue>(v);
}

// NB: This should be the single entry-point for instantiating a SugaredValue
// from a Python object. If you are adding support for converting a new Python
// type, *add it in this function's implementation*.
std::shared_ptr<SugaredValue> toSugaredValue(
    py::object obj,
    Function& m,
    SourceRange loc,
    bool is_constant = false);

struct VISIBILITY_HIDDEN PythonValue : public SugaredValue {
  PythonValue(py::object self) : self(std::move(self)) {}

  FunctionSchema getSchema(const size_t n_args, const size_t n_binders) {
    auto annotations = py::module::import("torch.jit.annotations");
    auto signature = annotations.attr("get_signature")(self);
    std::vector<Argument> args, rets;
    // We may mutate this if we can determine the number of args from Python
    // introspection.
    size_t actual_n_args = n_args;
    if (!signature.is_none()) {
      std::vector<TypePtr> arg_types;
      TypePtr ret_type;
      std::tie(arg_types, ret_type) =
          py::cast<std::pair<std::vector<TypePtr>, TypePtr>>(signature);
      args.reserve(arg_types.size());
      size_t idx = 0; // Fake argument names by putting in the index
      for (auto& arg_type : arg_types) {
        args.push_back(Argument(
            std::to_string(idx++), std::move(arg_type), {}, {}, false));
      }
      rets.push_back(Argument("0", std::move(ret_type), {}, {}, false));
    } else {
      // Create a default signature using what information we have

      // First see if we can introspect the number of function parameters
      // irrespective of the presence of explicit type annotations
      auto num_params = annotations.attr("get_num_params")(self);
      if (!num_params.is_none()) {
        // Return a signature with the correct number of params according to the
        // Python function. The error handling in call() will catch any mismatch
        // later.
        actual_n_args = py::cast<size_t>(num_params);
      }
      // Construct the default signature: all arguments and returns will be
      // DynamicType
      args.reserve(actual_n_args);
      for (size_t i = 0; i < actual_n_args; ++i) {
        args.push_back(
            Argument(std::to_string(i), TensorType::get(), {}, {}, false));
      }
      TypePtr ret_type = TensorType::get();
      if (n_binders == 0) {
        ret_type = NoneType::get();
      } else if (n_binders > 1) {
        std::vector<TypePtr> tuple_values(n_binders, ret_type);
        ret_type = TupleType::create(std::move(tuple_values));
      }
      rets.push_back(Argument("0", ret_type, {}, {}, false));
    }
    return FunctionSchema("", "", std::move(args), std::move(rets));
  }

  // call it like a function, e.g. `outputs = this(inputs)`
  std::shared_ptr<SugaredValue> call(
      const SourceRange& loc,
      Function& m,
      at::ArrayRef<NamedValue> inputs_,
      at::ArrayRef<NamedValue> attributes,
      size_t n_binders) override {
    auto inputs = toValues(*m.graph(), inputs_);
    auto schema = getSchema(inputs.size(), n_binders);

    std::stringstream failure_messages;
    c10::optional<MatchedSchema> matched_schema = tryMatchSchema(
        schema,
        loc,
        *m.graph(),
        c10::nullopt,
        inputs_,
        attributes,
        failure_messages,
        /*conv_tensor_to_num*/ true);
    if (!matched_schema)
      throw ErrorReport(loc) << failure_messages.str();

    // Release the function object so we can wrap it in a PythonOp
    py::object func = self;
    std::string cconv(inputs.size(), 'd');
    Node* new_node = m.graph()->insertNode(m.graph()->createPythonOp(
        THPObjectPtr(func.release().ptr()), cconv, {}));

        std::cout << "node : " << new_node << "\n";

    // Mark if function is ignored on export
    if (py::cast<bool>(py::module::import("torch.jit")
                           .attr("_is_ignored_function")(self))) {
      auto python_op = dynamic_cast<PythonOp*>(new_node);
      python_op->ignore_on_export = true;
    }
    std::cout << "node2: " << new_node << "\n\n";
    new_node->setSourceLocation(std::make_shared<SourceRange>(loc));
    for (auto& i : matched_schema->inputs)
      new_node->addInput(i);

    Value* output =
        new_node->addOutput()->setType(matched_schema->return_types.at(0));
    return std::make_shared<SimpleValue>(output);
  }

  std::string kind() const override {
    std::stringstream ss;
    ss << "python value of type '" << typeString(self) << "'";
    return ss.str();
  }

  void checkForAddToConstantsError(std::stringstream& ss) {
    auto nn = py::module::import("torch.nn");
    if (py::isinstance(self, nn.attr("ModuleList")) ||
        py::isinstance(self, nn.attr("Sequential"))) {
      ss << ". Did you forget to add it to __constants__? ";
    }
  }

  std::vector<std::shared_ptr<SugaredValue>> asTuple(
      const SourceRange& loc,
      Function& m,
      const c10::optional<size_t>& size_hint = {}) override {
    const std::string type_str = typeString(self);
    std::stringstream ss;
    ss << kind() << " cannot be used as a tuple";
    checkForAddToConstantsError(ss);
    throw ErrorReport(loc) << ss.str();
  }

  std::shared_ptr<SugaredValue> attr(
      const SourceRange& loc,
      Function& m,
      const std::string& field) override {
    const std::string type_str = typeString(self);
    std::stringstream ss;
    ss << "attribute lookup is not defined on " << kind();
    checkForAddToConstantsError(ss);
    throw ErrorReport(loc) << ss.str();
  }

 protected:
  py::object getattr(const SourceRange& loc, const std::string& name) {
    try {
      return py::getattr(self, name.c_str());
    } catch (py::error_already_set& e) {
      throw ErrorReport(loc) << "object has no attribute " << name;
    }
  }

  py::object self;
};

struct VISIBILITY_HIDDEN PythonModuleValue : public PythonValue {
  explicit PythonModuleValue(py::object mod) : PythonValue(std::move(mod)) {}

  std::shared_ptr<SugaredValue> attr(
      const SourceRange& loc,
      Function& m,
      const std::string& field) override {
    py::object member = getattr(loc, field);
    // note: is_constant = true because we consider that global properties
    // on modules like math.pi or torch.float to be constants
    // eventhough it is possible, though rare, for someone to mutate them
    return toSugaredValue(member, m, loc, /*is_constant=*/true);
  }
};

struct VISIBILITY_HIDDEN ConstantPythonTupleValue : public PythonValue {
  explicit ConstantPythonTupleValue(py::object tup)
      : PythonValue(std::move(tup)) {}
  std::vector<std::shared_ptr<SugaredValue>> asTuple(
      const SourceRange& loc,
      Function& m,
      const c10::optional<size_t>& size_hint = {}) override {
    py::tuple tup = self;
    std::vector<std::shared_ptr<SugaredValue>> result;
    result.reserve(tup.size());
    for (py::handle t : tup) {
      py::object obj = py::reinterpret_borrow<py::object>(t);
      result.push_back(toSugaredValue(obj, m, loc, true));
    }
    return result;
  }

  Value* asValue(const SourceRange& loc, Function& m) override {
    std::vector<Value*> values;
    for (const auto& sugared_item : asTuple(loc, m)) {
      values.push_back(sugared_item->asValue(loc, m));
    }
    auto node = m.graph()->createTuple(values);
    return m.graph()->insertNode(node)->output();
  }
};

// Represents all the parameters of a module as a List[Tensor]
struct VISIBILITY_HIDDEN ConstantParameterList : public SugaredValue {
  ConstantParameterList(Value* the_list) : the_list_(the_list) {}
  std::string kind() const override {
    return "constant parameter list";
  }
  std::shared_ptr<SugaredValue> call(
      const SourceRange& loc,
      Function& caller,
      at::ArrayRef<NamedValue> inputs,
      at::ArrayRef<NamedValue> attributes,
      size_t n_binders) override {
    return toSimple(the_list_);
  }

 private:
  Value* the_list_;
};

struct VISIBILITY_HIDDEN OverloadedFunctionValue : public SugaredValue {
  OverloadedFunctionValue(Value* module, std::vector<std::string> method_names)
      : module_(module), method_names_(std::move(method_names)) {}

  std::string kind() const override {
    return "overloaded function";
  }

  std::shared_ptr<SugaredValue> call(
      const SourceRange& loc,
      Function& caller,
      at::ArrayRef<NamedValue> inputs,
      at::ArrayRef<NamedValue> attributes,
      size_t n_binders) override {
    std::stringstream err;
    std::vector<NamedValue> new_inputs = inputs.vec();
    new_inputs.insert(new_inputs.begin(), module_);

    for (const std::string& method_name : method_names_) {
      auto cls = module_->type()->expect<ClassType>();
      std::shared_ptr<Function> fn = cls->getMethod(method_name);
      auto match = tryMatchSchema(
          fn->getSchema(),
          loc,
          *caller.graph().get(),
          c10::nullopt,
          new_inputs,
          attributes,
          err,
          true);
      if (match) {
        return MethodValue(module_, fn)
            .call(loc, caller, inputs, attributes, n_binders);
      }
    }
    throw ErrorReport(loc) << "Could not find any matching overloads\n"
                           << err.str();
  }

 private:
  Value* module_;
  std::vector<std::string> method_names_;
};

std::shared_ptr<Function> as_function(const py::object& obj) {
  if (py::isinstance<Function>(obj)) {
    return py::cast<std::shared_ptr<Function>>(obj);
  }
  return nullptr;
}

// defines how modules/methods behave inside the script subset.
// for now this does not have any interaction with python.
// in the future, we will add the ability to resolve `self.foo` to python
// {functions, modules, contants} so this SugaredValue is defined here
// anticipating we will eventually need to replace Module with a py::object
// holding the actual nn.Module class.

struct VISIBILITY_HIDDEN ModuleValue : public SugaredValue {
  ModuleValue(Value* self, std::shared_ptr<Module> module, py::object py_module)
      : self_(self),
        module_(std::move(module)),
        py_module_(std::move(py_module)) {}

  std::string kind() const override {
    return "module";
  }

  // select an attribute on it, e.g. `this.field`
  std::shared_ptr<SugaredValue> attr(
      const SourceRange& loc,
      Function& m,
      const std::string& field) override {
    // workaround to make self.training work
    // it adds a buffer 'training' to the model if one doesn't exist
    // and then loads that parameter, casting it to bool
    if (field == "training") {
      Slot* v = module_->find_buffer(field);
      if (!v) {
        bool training = py::cast<bool>(py::getattr(py_module_, "training"));
        auto t =
            autograd::make_variable(at::full({}, training ? 1 : 0, at::kLong));
        module_->register_buffer("training", std::move(t));
        v = module_->find_buffer(field);
      }
      Value* the_tensor = m.graph()->insertGetAttr(self_, "training");
      Value* the_bool = m.graph()->insert(prim::Bool, {the_tensor});
      return std::make_shared<SimpleValue>(the_bool);
    }

    if (std::shared_ptr<Module> v = module_->find_module(field)) {
      return std::make_shared<ModuleValue>(
          m.graph()->insertGetAttr(self_, field),
          v,
          py_module_.attr(field.c_str()));
    } else if (auto kind = module_->kind_of(field)) {
      // methods, parameters, attributes, and buffers are all first class
      return SimpleValue(self_).attr(loc, m, field);
    }

    // This can also be a call to a non-script module, or a plain
    // python method. If so return this as a python value.

    py::object overloads =
        py_module_.attr("_overloads").attr("get")(field, py::none());
    if (!overloads.is_none()) {
      return std::make_shared<OverloadedFunctionValue>(
          self_, py::cast<std::vector<std::string>>(overloads));
    }

    if (py::object attr = py::getattr(py_module_, field.c_str(), py::none())) {
      if (py::isinstance<py::function>(attr) &&
          py::hasattr(attr, "_parameter_names_fn")) {
        // Fetch the names of the parameters in the list so they're in the
        // right order
        auto fn_self = py::getattr(attr, "__self__");
        auto param_names = py::getattr(attr, "_parameter_names_fn")(fn_self);

        Graph& g = *m.graph();
        // Add all module parameters as inputs to the graph
        std::vector<Value*> params;
        for (auto name : param_names) {
          params.emplace_back(g.insertGetAttr(self_, py::str(name)));
        }
        auto list = g.insertNode(g.createTuple(params))->output();
        return std::make_shared<ConstantParameterList>(list);
      }
      if (py::isinstance<py::function>(attr) ||
          py::isinstance(attr, py::module::import("torch.nn").attr("Module")) ||
          py_module_.attr("_constants_set").contains(field.c_str())) {
        return toSugaredValue(attr, m, loc, true);
      } else {
        std::string hint = "did you forget to add it __constants__?";
        if (py::isinstance(attr, py::module::import("torch").attr("Tensor"))) {
          hint = "Tensors must be added to a module as a buffer or parameter";
        }
        throw ErrorReport(loc)
            << "attribute '" << field << "' of type '" << typeString(attr)
            << "' is not usable in a script method (" << hint << ")";
      }
    }
    throw ErrorReport(loc) << "module has no attribute '" << field << "'";
  }

  // call module.forward
  std::shared_ptr<SugaredValue> call(
      const SourceRange& loc,
      Function& caller,
      at::ArrayRef<NamedValue> inputs,
      at::ArrayRef<NamedValue> attributes,
      size_t n_binders) override {
    return attr(loc, caller, "forward")
        ->call(loc, caller, inputs, attributes, n_binders);
  }

  std::vector<std::shared_ptr<SugaredValue>> asTuple(
      const SourceRange& loc,
      Function& m,
      const c10::optional<size_t>& size_hint = {}) override {
    if (!py::isinstance(
            py_module_,
            py::module::import("torch.jit").attr("_ConstModuleList")))
      return SugaredValue::asTuple(loc, m, size_hint);
    std::vector<std::shared_ptr<SugaredValue>> result;
    for (py::handle py_submodule : py_module_) {
      py::object obj = py::reinterpret_borrow<py::object>(py_submodule);
      if (auto sub_module = as_module(obj)) {
        Value* module_v = m.graph()->insertGetAttr(self_, sub_module->name());
        result.emplace_back(
            std::make_shared<ModuleValue>(module_v, sub_module, obj));
      } else {
        result.push_back(toSugaredValue(
            obj,
            m,
            loc,
            /*is_constant =*/false));
      }
    }
    return result;
  }

 private:
  Value* self_;
  std::shared_ptr<Module> module_;
  py::object py_module_;
};

struct VISIBILITY_HIDDEN BooleanDispatchValue : public SugaredValue {
  BooleanDispatchValue(py::dict dispatched_fn)
      : dispatched_fn_(std::move(dispatched_fn)) {}

  std::string kind() const override {
    return "boolean dispatch";
  }

  std::shared_ptr<SugaredValue> call(
      const SourceRange& loc,
      Function& caller,
      at::ArrayRef<NamedValue> inputs,
      at::ArrayRef<NamedValue> attributes,
      size_t n_binders) override {
    c10::optional<bool> result;
    Graph& graph = *(caller.graph());

    auto index = py::cast<size_t>(dispatched_fn_["index"]);
    auto arg_name = py::str(dispatched_fn_["arg_name"]);

    if (index < inputs.size()) {
      // Dispatch flag is in arg list
      result = constant_as<bool>(inputs.at(index).value(graph));
    } else if (auto i = findInputWithName(arg_name, attributes)) {
      // Dispatch flag is in kwargs
      result = constant_as<bool>(attributes[*i].value(graph));
    } else {
      // Didn't find dispatch flag, so use default value
      result = py::cast<bool>(dispatched_fn_["default"]);
    }

    if (!result) {
      throw ErrorReport(loc) << "value for boolean dispatch was not constant";
    }

    std::shared_ptr<SugaredValue> value;
    if (*result) {
      value = toSugaredValue(dispatched_fn_["if_true"], caller, loc);
    } else {
      value = toSugaredValue(dispatched_fn_["if_false"], caller, loc);
    }
    return value->call(loc, caller, inputs, attributes, n_binders);
  }

 private:
  py::dict dispatched_fn_;
};

std::shared_ptr<SugaredValue> toSugaredValue(
    py::object obj,
    Function& m,
    SourceRange loc,
    bool is_constant) {
  // directly create SimpleValues when possible, because they are first-class
  // and can be re-assigned. Otherwise, this would be invalid:
  // f = python_constant
  // while ...
  //   f = f + 1
  auto& g = *m.graph();
  if (is_constant) {
    if (py::isinstance<py::bool_>(obj)) {
      return toSimple(g.insertConstant(py::cast<bool>(obj), nullptr, loc));
    } else if (py::isinstance<py::int_>(obj)) {
      return toSimple(g.insertConstant(py::cast<int64_t>(obj), nullptr, loc));
    } else if (py::isinstance<py::float_>(obj)) {
      return toSimple(g.insertConstant(py::cast<double>(obj), nullptr, loc));
    } else if (py::isinstance<py::str>(obj)) {
      return toSimple(
          g.insertConstant(py::cast<std::string>(obj), nullptr, loc));
    } else if (obj.is(py::none())) {
      return toSimple(g.insertConstant(IValue(), nullptr, loc));
    } else if (THPDevice_Check(obj.ptr())) {
      auto device = reinterpret_cast<THPDevice*>(obj.ptr());
      return toSimple(g.insertConstant(device->device));
    } else if (THPLayout_Check(obj.ptr())) {
      auto layout = reinterpret_cast<THPLayout*>(obj.ptr());
      const auto v = static_cast<int64_t>(layout->layout);
      return toSimple(g.insertConstant(v, nullptr, loc));
    } else if (THPDtype_Check(obj.ptr())) {
      auto dtype = reinterpret_cast<THPDtype*>(obj.ptr());
      const auto v = static_cast<int64_t>(dtype->scalar_type);
      return toSimple(g.insertConstant(v, nullptr, loc));
    } else if (py::isinstance<py::tuple>(obj)) {
      return std::make_shared<ConstantPythonTupleValue>(obj);
    }
  }

  auto weak_obj =
      py::module::import("torch.jit").attr("_try_get_weak_module")(obj);
  if (!weak_obj.is_none()) {
    obj = weak_obj;
  }
  if (auto callee = as_function(obj)) {
    return std::make_shared<MethodValue>(c10::nullopt, callee);
  } else if (py::isinstance<py::module>(obj)) {
    return std::make_shared<PythonModuleValue>(obj);
  } else if (obj.ptr() == py::module::import("torch.jit").attr("_fork").ptr()) {
    return std::make_shared<ForkValue>();
  } else if (
      obj.ptr() == py::module::import("torch.jit").attr("annotate").ptr()) {
    return std::make_shared<AnnotateValue>();
  } else if (auto callee = as_module(obj)) {
    throw ErrorReport(loc) << "Cannot call a ScriptModule that is not"
                           << " a submodule of the caller";
  }

  py::object builtin_name =
      py::module::import("torch.jit").attr("_find_builtin")(obj);
  if (!builtin_name.is_none()) {
    return std::make_shared<BuiltinFunction>(
        Symbol::fromQualString(py::str(builtin_name)), c10::nullopt);
  }

  py::object dispatched_fn =
      py::module::import("torch.jit").attr("_try_get_dispatched_fn")(obj);
  if (!dispatched_fn.is_none()) {
    return std::make_shared<BooleanDispatchValue>(std::move(dispatched_fn));
  }

  py::bool_ isClass = py::module::import("inspect").attr("isclass")(obj);
  if (py::cast<bool>(isClass)) {
    py::str qualifiedName =
        py::module::import("torch.jit").attr("_qualified_name")(obj);
    if (auto classType = ClassType::get(c10::QualifiedName(qualifiedName))) {
      return std::make_shared<ClassValue>(classType);
    }
  }

  if (py::isinstance<py::function>(obj)) {
    auto compiled_fn =
        py::module::import("torch.jit").attr("_try_compile_fn")(obj);
    if (auto callee = as_function(compiled_fn)) {
      return std::make_shared<MethodValue>(c10::nullopt, callee);
    }
  }

  return std::make_shared<PythonValue>(obj);
}

py::object unpackVariableTensorList(std::vector<at::Tensor> outputs) {
  // if we don't tell pybind these are variables it chokes on the
  // conversion.
  // TODO: fix conversions to be sane and make sure this works.
  if (outputs.size() == 0) {
    return py::none();
  } else if (outputs.size() == 1) {
    return py::cast(autograd::as_variable_ref(outputs[0]));
  } else {
    py::tuple tuple(outputs.size());
    for (size_t i = 0; i < outputs.size(); i++) {
      tuple[i] = py::cast(autograd::as_variable_ref(outputs[i]));
    }
    return std::move(tuple);
  }
}

=======
>>>>>>> c80ae6dc
namespace {

// A resolver that will inspect the outer Python scope to find `name`.
struct PythonResolver : public Resolver {
  explicit PythonResolver(ResolutionCallback rcb) : rcb_(std::move(rcb)) {}
  std::shared_ptr<SugaredValue> resolveValue(
      const std::string& name,
      Function& m,
      const SourceRange& loc) const override {
    AutoGIL ag;
    py::object obj = rcb_(name);
    if (obj.is(py::none())) {
      return nullptr;
    }
    return toSugaredValue(obj, m, loc);
  }

  TypePtr resolveType(const std::string& name) const override {
    AutoGIL ag;
    py::object obj = rcb_(name);
    if (obj.is(py::none())) {
      return nullptr;
    }
    py::bool_ isClass = py::module::import("inspect").attr("isclass")(obj);
    if (!py::cast<bool>(isClass)) {
      return nullptr;
    }

    py::str qualifiedName =
        py::module::import("torch.jit").attr("_qualified_name")(obj);

    return ClassType::get(c10::QualifiedName(qualifiedName));
  }

 private:
  ResolutionCallback rcb_;
};

std::shared_ptr<PythonResolver> pythonResolver(ResolutionCallback rcb) {
  return std::make_shared<PythonResolver>(rcb);
}
} // namespace

FunctionSchema getSchemaWithNameAndDefaults(
    const SourceRange& range,
    const FunctionSchema& schema,
    const at::optional<std::string>& new_name,
    const FunctionDefaults& default_args) {
  std::vector<Argument> new_args;
  for (auto& arg : schema.arguments()) {
    auto it = default_args.find(arg.name());
    if (it != default_args.end()) {
      try {
        IValue value;
        auto n = arg.N();
        auto list_type = arg.type()->cast<ListType>();
        if (n && *n > 0 && list_type) {
          // BroadcastingList, allow default values T for arg types List[T]
          value = toIValue(it->second, list_type->getElementType());
        } else {
          value = toIValue(it->second, arg.type());
        }
        new_args.emplace_back(
            arg.name(), arg.type(), arg.N(), value, arg.kwarg_only());
      } catch (py::cast_error& e) {
        throw ErrorReport(range)
            << "Expected a default value of type " << arg.type()->str()
            << " on parameter \"" << arg.name() << "\"";
      }
    } else {
      new_args.push_back(arg);
    }
  }

  return FunctionSchema(
      new_name.value_or(schema.name()),
      schema.overload_name(),
      new_args,
      schema.returns(),
      schema.is_vararg(),
      schema.is_varret());
}

static Self moduleSelf(
    const std::shared_ptr<Module>& m,
    const py::object& py_m) {
  return [m, py_m](Value* v) {
    v->setType(m->module_object()->type());
    return std::make_shared<ModuleValue>(v, m, py_m);
  };
}

static void setInputTensorTypes(Graph& g, const Stack& stack) {
  AT_ASSERT(stack.size() == g.inputs().size());
  for (size_t i = 0; i < stack.size(); ++i) {
    g.inputs().at(i)->setType(
        DimensionedTensorType::create(stack.at(i).toTensor()));
  }
}

static std::shared_ptr<Graph> _propagate_shapes(
    Graph& graph,
    std::vector<at::Tensor> inputs,
    bool with_grad = false) {
  Stack stack(inputs.begin(), inputs.end());
  auto retval = graph.copy();
  setInputTensorTypes(*retval, stack);
  PropagateInputShapes(retval);
  return retval;
}

static std::shared_ptr<Graph> _propagate_and_assign_input_and_output_shapes(
    Graph& graph,
    std::vector<at::Tensor> inputs,
    std::vector<at::Tensor> outputs,
    bool with_grad = false,
    bool propagate = true) {
  auto retval = graph.copy();
  if (propagate) {
    setInputTensorTypes(*retval, fmap<IValue>(inputs));
    PropagateInputShapes(retval);
  }
  AT_ASSERT(retval->inputs().size() == inputs.size());
  for (size_t i = 0; i < retval->inputs().size(); ++i) {
    auto scalar_type = inputs[i].scalar_type();
    auto sizes = inputs[i].sizes();
    auto type =
        torch::jit::CompleteTensorType::create(scalar_type, at::kCPU, sizes);
    retval->inputs()[i]->setType(type);
  }
  at::ArrayRef<Value*> output_values = retval->outputs();
  // patch this to still work if we are returning a tuple of multiple values
  if (output_values.at(0)->type()->kind() == TupleType::Kind) {
    AT_ASSERT(output_values.at(0)->node()->kind() == prim::TupleConstruct);
    output_values = output_values.at(0)->node()->inputs();
  }
  AT_ASSERT(output_values.size() == outputs.size());
  for (size_t i = 0; i < retval->outputs().size(); ++i) {
    auto scalar_type = outputs[i].scalar_type();
    auto sizes = outputs[i].sizes();
    auto type =
        torch::jit::CompleteTensorType::create(scalar_type, at::kCPU, sizes);
    output_values[i]->setType(type);
  }
  return retval;
}

void initJitScriptBindings(PyObject* module) {
  auto m = py::handle(module).cast<py::module>();

  // STL containers are not mutable by default and hence we need to bind as
  // follows.
  py::bind_map<ExtraFilesMap>(m, "ExtraFilesMap");

  // torch.jit.ScriptModule is a subclass of this C++ object.
  // Methods here are prefixed with _ since they should not be
  // public.
  py::class_<Module, std::shared_ptr<Module>>(m, "ScriptModule")
      .def(py::init<>())
      .def(
          "save",
          [](std::shared_ptr<Module> m,
             const std::string& filename,
             const ExtraFilesMap& _extra_files = ExtraFilesMap()) {
            m->save(filename, _extra_files);
          },
          py::arg("filename"),
          py::arg("_extra_files") = ExtraFilesMap())
      .def(
          "save_to_buffer",
          [](std::shared_ptr<Module> m,
             const ExtraFilesMap& _extra_files = ExtraFilesMap()) {
            std::ostringstream buf;
            m->save(buf, _extra_files);
            return py::bytes(buf.str());
          },
          py::arg("_extra_files") = ExtraFilesMap())
      .def("_set_optimized", &Module::set_optimized)
      .def(
          "_define",
          [](std::shared_ptr<Module> m,
             py::object py_m,
             const std::string& script,
             ResolutionCallback rcb) {
            c10::optional<Self> self;
            m->class_compilation_unit().define(
                script, pythonResolver(rcb), moduleSelf(m, py_m));
            didFinishEmitModule(m);
          })
      .def(
          "_create_methods",
          [](std::shared_ptr<Module> m,
             py::object py_m,
             const std::vector<Def>& defs,
             const std::vector<ResolutionCallback>& rcbs,
             const std::vector<FunctionDefaults>& defaults) {
            std::vector<ResolverPtr> resolvers;
            resolvers.reserve(rcbs.size());
            for (auto& callback : rcbs) {
              resolvers.push_back(pythonResolver(callback));
            }
            m->class_compilation_unit().define(
                defs, resolvers, moduleSelf(m, py_m));
            // Stitch in default arguments for each Def if provided
            auto defaults_it = defaults.begin();
            auto defs_it = defs.begin();
            while (defs_it != defs.end()) {
              auto& method = m->class_compilation_unit().get_function(
                  (*defs_it).name().name());
              method.setSchema(getSchemaWithNameAndDefaults(
                  defs_it->range(),
                  method.getSchema(),
                  at::nullopt,
                  *defaults_it));
              ++defs_it;
              ++defaults_it;
            }
            didFinishEmitModule(m);
          })
      .def(
          "_get_method",
          [](Module& self, const std::string& name) -> const Method& {
            return self.get_method(name);
          },
          py::return_value_policy::reference_internal)
      .def("_register_parameter", &Module::register_parameter)
      .def(
          "_register_attribute",
          [](Module& self, std::string name, TypePtr type, py::object value) {
            self.register_attribute(name, type, toIValue(value, type));
          })
      .def("_register_module", &Module::register_module)
      .def("_register_buffer", &Module::register_buffer)
      .def("_set_parameter", &Module::set_parameter)
      .def("_get_parameter", &Module::get_parameter)
      .def("_get_buffer", &Module::get_buffer)
      .def("_get_attribute", &Module::get_attribute)
      .def("_get_module", &Module::get_module)
      .def(
          "_get_modules",
          [](Module& self) -> py::tuple {
            auto modules = self.get_modules();
            py::tuple result(modules.size());
            for (size_t i = 0; i < modules.size(); ++i) {
              auto& item = modules[i];
              result[i] = std::make_pair(item->name(), item);
            }
            return result;
          })
      .def(
          "_get_parameters",
          [](Module& self) -> py::tuple {
            auto parameters = self.get_parameters();
            py::tuple result(parameters.size());
            for (size_t i = 0; i < parameters.size(); ++i) {
              auto& p = parameters[i];
              py::tuple r(2);
              result[i] = std::make_tuple(
                  p.name(), autograd::as_variable_ref(p.value().toTensor()));
            }
            return result;
          })
      .def(
          "_get_attributes",
          [](Module& self) -> py::tuple {
            auto attributes = self.get_attributes();
            py::tuple result(attributes.size());
            for (size_t i = 0; i < attributes.size(); ++i) {
              auto& buffer = attributes[i];
              py::tuple r(3);
              IValue v = buffer.value();
              result[i] = std::make_tuple(
                  buffer.name(), buffer.type(), toPyObject(std::move(v)));
            }
            return result;
          })
      .def(
          "_has_attribute",
          [](Module& self, const std::string& name) -> bool {
            return self.find_attribute(name);
          })
      .def(
          "_has_parameter",
          [](Module& self, const std::string& name) -> bool {
            return self.find_parameter(name);
          })
      .def(
          "_has_buffer",
          [](Module& self, const std::string& name) -> bool {
            return self.find_buffer(name);
          })
      .def(
          "_has_module",
          [](Module& self, const std::string& name) {
            return bool(self.find_module(name));
          })
      .def(
          "_has_method",
          [](Module& self, const std::string& name) {
            return bool(self.find_method(name));
          })
      .def(
          "_method_names",
          [](Module& self) {
            return fmap(
                self.get_methods(), [](const std::unique_ptr<Method>& method) {
                  return method->name();
                });
          })
      .def(
          "_create_method_from_trace",
          [](std::shared_ptr<Module> self,
             const std::string& name,
             py::function func,
             py::tuple input_tuple,
             py::function var_lookup_fn,
             bool force_outplace) {
            // prereq: Module's buffers and parameters are unique
            // this was ensured in python before calling this function
            auto typed_inputs = toTypedStack(input_tuple);
            auto graph = tracer::createGraphByTracing(
                func, typed_inputs, var_lookup_fn, force_outplace, self);
            self->module_object()->type()->compilation_unit().create_function(
                name, graph);
            didFinishEmitModule(self);
          })
      .def(
          "get_debug_state",
          [](Module& self) {
            if (self.find_method("forward")) {
              Method& m = self.get_method("forward");
              return m.get_executor().getDebugState();
            }
            throw std::runtime_error(
                "Attempted to call get_debug_state on a Module without a compiled forward()");
          })
      .def_property_readonly(
          "code",
          [](Module& self) {
            std::ostringstream ss;
            std::vector<at::Tensor> tensors;
            std::vector<ClassTypePtr> classes;
            PythonPrint(
                ss,
                self.class_compilation_unit(),
                true,
                tensors,
                classes,
                false);
            return ss.str();
          })
      .def("apply", &Module::apply)
      .def("_copy_into", &Module::copy_into)
      .def(
          "clone_method",
          [](std::shared_ptr<Module> m,
             std::shared_ptr<Module> orig,
             const std::string& name) { m->clone_method(*orig, name); });

  py::class_<CompilationUnit, std::shared_ptr<CompilationUnit>>(
      m, "CompilationUnit")
      .def(py::init<>())
      .def("find_function", &CompilationUnit::find_function)
      .def("set_optimized", &CompilationUnit::set_optimized)
      .def(
          "define",
          [](CompilationUnit& cu,
             const std::string& src,
             ResolutionCallback rcb) {
            cu.define(src, pythonResolver(rcb), nullptr);
          });

  py::class_<Function, std::shared_ptr<Function>>(
      m, "Function", py::dynamic_attr())
      .def(
          "__call__",
          [](py::args args, py::kwargs kwargs) {
            // see: [pybind11 varargs]
            Function& callee = py::cast<Function&>(args[0]);
            bool tracing = tracer::isTracing();
            if (tracing) {
              tracer::getTracingState()->graph->push_scope(callee.name());
            }
            py::object result = invokeScriptMethodFromPython(
                callee, tuple_slice(std::move(args), 1), std::move(kwargs));
            if (tracing) {
              tracer::getTracingState()->graph->pop_scope();
            }
            return result;
          })
      .def_property_readonly("graph", &Function::graph)
      .def_property_readonly("schema", &Function::getSchema)
      .def_property_readonly(
          "code",
          [](Function& self) {
            std::ostringstream ss;
            std::vector<at::Tensor> tensors;
            std::vector<ClassTypePtr> classes;
            PythonPrint(ss, self, false, tensors, classes, false);
            return ss.str();
          })
      .def(
          "get_debug_state",
          [](Function& self) { return self.get_executor().getDebugState(); })
      .def_property_readonly("name", &Function::name);

  py::class_<Method>(m, "ScriptMethod", py::dynamic_attr())
      .def(
          "__call__",
          [](py::args args, py::kwargs kwargs) {
            // see: [pybind11 varargs]
            Method& method = py::cast<Method&>(args[0]);
            return invokeScriptMethodFromPython(
                method, tuple_slice(std::move(args), 1), std::move(kwargs));
          })
      .def_property_readonly("graph", &Method::graph)
      .def(
          "initial_ivalues",
          [](Method& m) {
            std::vector<at::Tensor> tensors;
            for (auto& t : m.initial_ivalues()) {
              tensors.push_back(t.value().toTensor());
            }
            return tensors;
          })
      .def_property_readonly("schema", &Method::getSchema)
      .def_property_readonly("code", [](Method& self) {
        std::ostringstream ss;
        std::vector<at::Tensor> tensors;
        std::vector<ClassTypePtr> classes;
        PythonPrint(ss, self.function(), true, tensors, classes, false);
        return ss.str();
      });

  m.def(
      "_jit_script_compile",
      [](const Def& def, ResolutionCallback rcb, FunctionDefaults defaults) {
        CompilationUnit cu;
        cu.define({def}, {pythonResolver(rcb)}, nullptr);
        std::shared_ptr<Function> defined = cu.get_functions().at(0);
        defined->setSchema(getSchemaWithNameAndDefaults(
            def.range(), defined->getSchema(), def.name().name(), defaults));
        didFinishEmitFunction(defined);
        return defined;
      });

  m.def(
      "_create_function_from_trace",
      [](std::string name,
         py::function func,
         py::tuple input_tuple,
         py::function var_lookup_fn,
         bool force_outplace) {
        auto typed_inputs = toTypedStack(input_tuple);
        auto graph = tracer::createGraphByTracing(
            func, typed_inputs, var_lookup_fn, force_outplace);
        CompilationUnit cu;
        auto result = cu.create_function(std::move(name), std::move(graph));
        didFinishEmitFunction(result);
        return result;
      });

  m.def(
      "_jit_script_class_compile",
      [](const ClassDef& classDef, ResolutionCallback rcb) {
        auto cu = std::make_shared<CompilationUnit>();
        auto classType =
            ClassType::create(c10::QualifiedName(classDef.name().name()), cu);
        std::vector<ResolverPtr> rcbs;
        std::vector<Def> methodDefs;
        for (const auto& def : classDef.defs()) {
          methodDefs.push_back(def);
          rcbs.push_back(pythonResolver(rcb));
        }
        cu->define(methodDefs, rcbs, simpleSelf(classType));
      });

  m.def("parse_type_comment", [](const std::string& comment) {
    Parser p(comment);
    return Decl(p.parseTypeComment());
  });

  m.def("merge_type_from_type_comment", &mergeTypesFromTypeComment);
  m.def(
      "import_ir_module",
      [](ModuleLookup module_lookup,
         const std::string& filename,
         py::object map_location,
         ExtraFilesMap& extra_files) {
        c10::optional<at::Device> optional_device;
        if (!map_location.is(py::none())) {
          AT_ASSERT(THPDevice_Check(map_location.ptr()));
          optional_device =
              reinterpret_cast<THPDevice*>(map_location.ptr())->device;
        }
        import_ir_module(module_lookup, filename, optional_device, extra_files);
      });
  m.def(
      "import_ir_module_from_buffer",
      [](ModuleLookup module_lookup,
         const std::string& buffer,
         py::object map_location,
         ExtraFilesMap& extra_files) {
        std::istringstream in(buffer);
        c10::optional<at::Device> optional_device;
        if (!map_location.is(py::none())) {
          AT_ASSERT(THPDevice_Check(map_location.ptr()));
          optional_device =
              reinterpret_cast<THPDevice*>(map_location.ptr())->device;
        }
        import_ir_module(module_lookup, in, optional_device, extra_files);
      });

  m.def(
      "_jit_import_functions",
      [](CompilationUnit& cu,
         const std::string& src,
         const std::vector<at::Tensor>& constant_table,
         const Self& self) {
        import_functions(cu, src, constant_table, self, nullptr);
      });

  m.def("_jit_set_emit_hooks", setEmitHooks);
  m.def("_jit_clear_class_registry", ClassType::clearRegistry);
  m.def(
      "_debug_set_autodiff_subgraph_inlining",
      debugSetAutodiffSubgraphInlining);
  m.def("_propagate_shapes", _propagate_shapes);
  m.def(
      "_propagate_and_assign_input_and_output_shapes",
      _propagate_and_assign_input_and_output_shapes);
  m.def("_jit_python_print", [](py::object obj) {
    std::ostringstream ss;
    std::vector<at::Tensor> constants;
    std::vector<ClassTypePtr> classes;
    if (auto self = as_module(obj)) {
      PythonPrint(
          ss, self->class_compilation_unit(), true, constants, classes, true);
    } else if (auto self = as_function(obj)) {
      PythonPrint(ss, *self, false, constants, classes, true);
    } else {
      auto& m = py::cast<Method&>(obj);
      PythonPrint(ss, m.function(), true, constants, classes, true);
    }
    return std::make_pair(ss.str(), std::move(constants));
  });
  m.def(
      "_last_executed_optimized_graph",
      []() { return lastExecutedOptimizedGraph(); },
      "Retrieve the optimized graph that was run the last time the graph executor ran on this thread");
  m.def(
      "_create_function_from_graph",
      [](const std::string& name, std::shared_ptr<Graph> graph) {
        return CompilationUnit().create_function(name, graph);
      });

  py::class_<testing::FileCheck>(m, "FileCheck")
      .def(py::init<>())
      .def("check", &testing::FileCheck::check)
      .def("check_not", &testing::FileCheck::check_not)
      .def("check_same", &testing::FileCheck::check_same)
      .def("check_next", &testing::FileCheck::check_next)
      .def("check_count", &testing::FileCheck::check_count)
      .def("check_dag", &testing::FileCheck::check_dag)
      .def("check_count", &testing::FileCheck::check_count)
      .def(
          "check_count",
          [](testing::FileCheck& f,
             const std::string& str,
             size_t count,
             bool exactly) { return f.check_count(str, count, exactly); },
          "Check Count",
          py::arg("str"),
          py::arg("count"),
          py::arg("exactly") = false)
      .def(
          "run",
          [](testing::FileCheck& f, const std::string& str) {
            return f.run(str);
          })
      .def(
          "run", [](testing::FileCheck& f, const Graph& g) { return f.run(g); })
      .def(
          "run",
          [](testing::FileCheck& f,
             const std::string& input,
             const std::string& output) { return f.run(input, output); },
          "Run",
          py::arg("checks_file"),
          py::arg("test_file"))
      .def(
          "run",
          [](testing::FileCheck& f, const std::string& input, const Graph& g) {
            return f.run(input, g);
          },
          "Run",
          py::arg("checks_file"),
          py::arg("graph"));

  m.def(
      "_logging_set_logger",
      [](logging::LoggerBase* logger) { return logging::setLogger(logger); },
      py::return_value_policy::reference);
  py::class_<logging::LoggerBase, std::shared_ptr<logging::LoggerBase>>(
      m, "LoggerBase");
  py::enum_<logging::LockingLogger::AggregationType>(m, "AggregationType")
      .value("SUM", logging::LockingLogger::AggregationType::SUM)
      .value("AVG", logging::LockingLogger::AggregationType::AVG)
      .export_values();
  py::class_<
      logging::LockingLogger,
      logging::LoggerBase,
      std::shared_ptr<logging::LockingLogger>>(m, "LockingLogger")
      .def(py::init<>())
      .def("set_aggregation_type", &logging::LockingLogger::setAggregationType)
      .def("get_counter_val", &logging::LockingLogger::getCounterValue);
  py::class_<
      logging::NoopLogger,
      logging::LoggerBase,
      std::shared_ptr<logging::NoopLogger>>(m, "NoopLogger")
      .def(py::init<>());
}
} // namespace script
} // namespace jit
} // namespace torch<|MERGE_RESOLUTION|>--- conflicted
+++ resolved
@@ -52,7 +52,6 @@
 using ResolutionCallback = std::function<py::function(std::string)>;
 using FunctionDefaults = std::unordered_map<std::string, py::object>;
 
-<<<<<<< HEAD
 static std::string typeString(py::handle h) {
   return py::str(h.get_type().attr("__name__"));
 }
@@ -622,8 +621,6 @@
   }
 }
 
-=======
->>>>>>> c80ae6dc
 namespace {
 
 // A resolver that will inspect the outer Python scope to find `name`.
