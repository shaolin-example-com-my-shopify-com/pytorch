# HEY! Trying to understand what this file does?  Read
# "what has to be done to add a Operation ..." first!

import re
from code_template import CodeTemplate

try:
    import typing  # noqa: F401
except ImportError:
    raise RuntimeError(
        'Missing build dependency: Unable to import the `typing` module. '
        'Please install it via `conda install typing` or `pip install typing`')

# flake8 doesn't take into account usages in type annotations.
from typing import Union, Set  # noqa: F401
from typing import Any, Dict, List, Optional, Tuple, NamedTuple

try:
    from mypy_extensions import TypedDict
except ImportError:
    # Avoid the dependency on the mypy_extensions package.
    # It is required, however, for type checking.
    def TypedDict(name, attrs, total=True):  # type: ignore
        return Dict[Any, Any]

import sys
if sys.version_info[0] == 3:
    string_type = str
else:
    string_type = basestring

# ~~~~~~~~~~~~~~~~~~~~~~~~~~~~~~~~~~~~~~~~~~~~~~~~~~~~~~~~~~~~~~~~~~~~~
#
# what has to be done to add a Operation ...
#
# ~~~~~~~~~~~~~~~~~~~~~~~~~~~~~~~~~~~~~~~~~~~~~~~~~~~~~~~~~~~~~~~~~~~~~
#
# 1. if broadcasting or without the full list of arguments, add a non-virtual
#    declaration under Type.h  (right now, we call this template
#    BROADCAST but it also handles default arguments)
TYPE_METHOD_DECLARATION_BROADCAST = CodeTemplate("""\
${return_type} ${api_name}(${type_method_formals}) const override;
""")
# 2. broadcasting functions are implemented in Type.cpp
TYPE_METHOD_DEFINITION_BROADCAST = CodeTemplate("""\
${return_type} TypeDefault::${api_name}(${type_method_formals}) const {
    ${device_guard_declaration}
    Tensor ${broadcast_returns};
    std::tie(${broadcast_returns}) = ${broadcast_function}(${broadcast_actuals}, "${api_name}");
    return ${method_prefix_derived}${api_name}(${broadcast_modified_actuals});
}
""")
# 3. add virtual dispatch declaration to Type.h and impl to Type.cpp; method_prefix_derived
#    is present for providing a base-class definition for a derived-type method with a prefix.
#
#    If the declaration is abstract, then the actual implementation will
#    be in a derived type; we put in a simple default "not implemented"
#    stub.  However, if the declaration is concrete, we dispatch to the
#    actual implementation.  At the moment, this situation *only* occurs
#    for 'native' declarations (so the native dispatch is hardcoded into
#    the template here.)
PURE_VIRTUAL_TYPE_METHOD_DECLARATION = CodeTemplate("""\
virtual ${return_type} ${method_prefix_derived}${api_name}(${type_method_formals}) const = 0;
""")
DEPRECATED_PURE_VIRTUAL_TYPE_METHOD_DECLARATION = CodeTemplate("""\
C10_DEPRECATED(virtual ${return_type} \
${method_prefix_derived}${api_name}(${type_method_formals}) const = 0);
""")
PURE_VIRTUAL_TYPE_METHOD_DECLARATION_BROADCAST = CodeTemplate("""\
virtual ${return_type} ${api_name}(${type_method_formals}) const = 0;
""")

TYPE_METHOD_DECLARATION_ABSTRACT = CodeTemplate("""\
${return_type} ${method_prefix_derived}${api_name}(${type_method_formals}) const override;
""")
TYPE_METHOD_DEFINITION_ABSTRACT = CodeTemplate("""\
${return_type} TypeDefault::${method_prefix_derived}${api_name}(${type_method_formals}) const {
    AT_ERROR("${method_prefix_derived}${api_name} is not implemented for type ", toString());
}
""")
TYPE_METHOD_DECLARATION_CONCRETE = CodeTemplate("""\
${return_type} ${api_name}(${type_method_formals}) const override;
""")
TYPE_METHOD_DEFINITION_CONCRETE = CodeTemplate("""\
${return_type} TypeDefault::${api_name}(${type_method_formals}) const {
    ${device_guard_declaration}
    ${type_definition_body}
}
""")
# 4. add override to TypeDerived.h
TYPE_DERIVED_DECLARATION = CodeTemplate("""\
${return_type} ${method_prefix_derived}${api_name}(${type_method_formals}) const override;
""")
# 5. add override definition to TypeDerived.cpp
TYPE_DERIVED_DEFINITION = CodeTemplate("""\
${return_type} ${Type}::${method_prefix_derived}${api_name}(${type_method_formals}) const {
    ${device_guard_declaration}
    ${type_definition_body}
}
""")
# NB: As far as ezyang can tell, we don't *have* to codegen this,
# because we will inherit it from the TYPE_METHOD_DEFINITION_CONCRETE in
# the superclass.  But it doesn't seem to be harmful.
TYPE_DERIVED_DEFINITION_NATIVE = CodeTemplate("""\
${return_type} ${Type}::${api_name}(${type_method_formals}) const {
    ${device_guard_declaration}
    ${return_call} at::native::${native_type_method_dispatch}(/* actuals */ ${actuals});
}
""")
TYPE_DERIVED_DEFINITION_NATIVE_MISSING = CodeTemplate("""\
${return_type} ${Type}::${api_name}(${type_method_formals}) const {
    AT_ERROR("${api_name} not supported on ${Type}");
}
""")
TYPE_DEFINITION_BODY_NATIVE = CodeTemplate("""\
${return_call} at::native::${native_type_method_dispatch}(/* native_actuals */ ${native_actuals});
""")

# Overrideable stubs to be used in user-extendable backends
TYPE_DEFINITION_EXTENSION_BACKEND = CodeTemplate("""\
${return_type} ${Type}::${method_prefix_derived}${api_name}(${type_method_formals}) const {
    return ${Type}Dispatch::get_function<${return_type} (*)(${formals_types})>("${schema}")(${native_actuals});
}
""")

<<<<<<< HEAD
# function ptr type of operator. used for generating schema checking for extension backends
FUNCTION_PTR_TYPE = CodeTemplate("""\
${return_type} (*)(${formals_types})""")

=======
>>>>>>> bd75fba4
# add non-virtual declaration to Tensor.h
TENSOR_METHOD_DECLARATION = CodeTemplate("""\
${return_type} ${api_name}(${method_formals_with_defaults})${const_mark};
""")
# add non-virtual declaration to Tensor.cpp
TENSOR_METHOD_DEFINITION = CodeTemplate("""\
inline ${return_type} Tensor::${api_name}(${method_formals})${const_mark} {
    return type().${api_name}(${method_actuals});
}
""")
# add a method declaration in Functions.h
FUNCTION_DECLARATION = CodeTemplate("""\
static inline ${return_type} ${api_name}(${formals_with_defaults});
""")
# add a method declaration in Functions.h
DEPRECATED_FUNCTION_DECLARATION = CodeTemplate("""\
C10_DEPRECATED(static inline ${return_type} ${api_name}(${formals_with_defaults}));
""")
# add method definition in Functions.h
FUNCTION_DEFINITION = CodeTemplate("""\
static inline ${return_type} ${api_name}(${formals}) {
    return ${inferred_type}.${api_name}(${type_method_actuals});
}
""")
# add a native declaration for a native function
NATIVE_DECLARATION = CodeTemplate("""\
CAFFE2_API ${return_type} ${native_type_method_dispatch}(${formals_with_defaults});
""")

# special method definition for factory functions in Functions.h
FACTORY_DEFINITION = CodeTemplate("""\
static inline ${return_type} ${api_name}(${formals}) {
    const DeviceGuard guard(options.device());
    return at::native::${api_name}(${type_method_actuals});
}
""")

# We need to cast to the base type because C++ may hide the base class
# implementation of ${api_name} if we have overloaded a function with
# the same name (but different signature) already
ZERO_DIM_CHECK = CodeTemplate("""\
if (${check_name}.dim() == 0) {
    return static_cast<const TypeExtendedInterface*>(this)->${api_name}(${zero_dim_actuals});
}""")

ZERO_DIM_ONLY = CodeTemplate("""\
AT_ERROR("${api_name} only supports a 0-dimensional ${check_name} tensor, but got tensor "
    "with ", ${check_name}.dim(), " dimension(s).");
""")

SPARSE_CHECK = CodeTemplate("""\
if(${check_name}.is_sparse()) {
    return static_cast<const TypeExtendedInterface*>(this)->${api_name}(${sparse_actuals});
}""")

BUFFER_DEFINITION = CodeTemplate("""\
auto ${name}_ = c10::make_intrusive<TensorImpl, UndefinedTensorImpl>(
    ${Backend}TensorId(), caffe2::TypeMeta::Make<${ScalarType}>(), ${THTensor}_new(), false).release();
auto ${name} = Tensor(${name}_, false);""")

CONDITIONAL_INITIALIZER = CodeTemplate("""\
if (${name}.defined()) {
    ${initializer}
}""")

CALL_TEMPLATE = CodeTemplate("${cname}(${actuals})")


class NYIError(Exception):
    """Indicates we don't support this declaration yet"""

    def __init__(self, reason):
        self.reason = reason


TYPE_FORMAL_GENERIC = {
    'THTensor*': 'Tensor &',
    'THSTensor*': 'SparseTensorRef',
    'THBoolTensor*': 'Tensor &',
    'THIndexTensor*': 'Tensor &',
    'THIntegerTensor*': 'Tensor &',
    'THDenseTensor*': 'Tensor &',
    'THDenseIndexTensor*': 'Tensor &',
    'THStorage*': 'Storage',
    'THGenerator*': 'Generator *',
    'IntListSize': 'IntList',
    'accreal': 'Scalar',
    'real': 'Scalar',
    'long': 'int64_t',
}

DYNAMIC_TYPE = {
    'THTensor*': 'Tensor',
    'THSTensor*': 'SparseTensorRef',
    'THBoolTensor*': 'BoolTensor',
    'THIndexTensor*': 'IndexTensor',
    'THIntegerTensor*': 'IntegerTensor',
    'THDenseTensor*': 'Tensor',
    'THDenseIndexTensor*': 'IndexTensor',
    'THStorage*': 'Storage',
    'THGenerator*': 'Generator*',
    'IntListSize': 'IntList',
    'accreal': 'accreal',
    'real': 'real',
    'long': 'int64_t',
}

NATIVE_DYNAMIC_TYPE = {
    'Tensor &': 'Tensor',
    'const Tensor &': 'Tensor',
}

TYPE_RETURN = {
    'THTensor*': 'Tensor',
    'THIndexTensor*': 'Tensor',
    'THBoolTensor*': 'Tensor',
    'THIntegerTensor*': 'Tensor',
    'THSTensor*': 'Tensor',
    'THDenseTensor*': 'Tensor',
    'THDenseIndexTensor*': 'Tensor',
    'real': 'Tensor',
    'accreal': 'Tensor',
    'long': 'int64_t',
}

CHECKED_CAST = {
    'THTensor*':
        CodeTemplate(
            'checked_tensor_unwrap('
            '${arg_name},"${arg_name}",${arg_pos}, ${null_okay}, '
            'Backend::${Backend}, ScalarType::${ScalarName})'),
    'THSTensor*':
        CodeTemplate(
            'checked_tensor_unwrap('
            '${arg_name}.tref,"${arg_name}",${arg_pos},false, '
            'Backend::${Backend}, ScalarType::${ScalarName})'),
    'THBoolTensor*':
        CodeTemplate(
            'checked_tensor_unwrap('
            '${arg_name},"${arg_name}",${arg_pos}, ${null_okay}, '
            'Backend::${Backend}, ScalarType::Byte)'),
    'THIndexTensor*':
        CodeTemplate(
            'checked_tensor_unwrap('
            '${arg_name},"${arg_name}",${arg_pos}, ${null_okay}, '
            'Backend::${Backend}, ScalarType::Long)'),
    'THIntegerTensor*':
        CodeTemplate(
            'checked_tensor_unwrap('
            '${arg_name},"${arg_name}",${arg_pos}, ${null_okay}, '
            'Backend::${Backend}, ScalarType::Int)'),
    'THDenseTensor*':
        CodeTemplate(
            'checked_tensor_unwrap('
            '${arg_name},"${arg_name}",${arg_pos}, ${null_okay}, '
            'Backend::${DenseBackend}, ScalarType::${ScalarName})'),
    'THDenseIndexTensor*':
        CodeTemplate(
            'checked_tensor_unwrap('
            '${arg_name},"${arg_name}",${arg_pos}, ${null_okay}, '
            'Backend::${DenseBackend}, ScalarType::Long)'),
    'THStorage*':
        CodeTemplate(
            'checked_storage('
            '${arg_name},"${arg_name}",${arg_pos}, '
            # We're punning here (Backend and DeviceType constructors coincide)
            # but DeviceType is the correct way to classify storages
            'DeviceType::${Backend}, at::scalarTypeToDataType(ScalarType::${ScalarName}))'),
    'THGenerator*':
        CodeTemplate(
            'check_generator<${Backend}Generator>(${arg_name}, &globalContext().defaultGenerator(device_type()))'),
    # This is a cast done via direct-construction
    'IntListStride': CodeTemplate('at::IntList ${result_name} = get_intlist_stride_th(${arg_name});'),
    'real': CodeTemplate('${arg_name}.to${ScalarName}()'),
    'accreal': CodeTemplate('${arg_name}.to${AccScalarName}()'),
    'TensorList': CodeTemplate(
            'checked_tensor_list_unwrap(${arg_name},"${arg_name}",${arg_pos}, '
            'Backend::${Backend}, ScalarType::${ScalarName})'),
    'IntList': CodeTemplate('check_intlist<${size}>(${arg_name}, "${arg_name}", ${arg_pos}${,default_init})')
}

CHECKED_USE = {
    'THTensor*': '{}_',
    'THSTensor*': '{}_',
    'THIndexTensor*': '{}_',
    'THBoolTensor*': '{}_',
    'THIntegerTensor*': '{}_',
    'THDenseTensor*': '{}_',
    'THDenseIndexTensor*': '{}_',
    'THStorage*': '{}_.unsafeGetStorageImpl()',
    'THGenerator*': '{}_->generator',
    'TensorList': "{0}_.data(), {0}_.size()",
}

CHECKED_USE_NULLABLE = CodeTemplate('${arg_name}_ ? ${usage} : NULL')

ALLOC_NOARGS_WRAP = {
    'THTensor*': 'c10::make_intrusive<TensorImpl, UndefinedTensorImpl>'
                 '(${Backend}TensorId(), caffe2::TypeMeta::Make<${ScalarType}>(), allocator(), false).release()',
    'THBoolTensor*': 'c10::make_intrusive<TensorImpl, UndefinedTensorImpl>'
                     '(${Backend}TensorId(), scalarTypeToTypeMeta(ScalarType::Byte), allocator(), false).release()',
    'THIndexTensor*': 'c10::make_intrusive<TensorImpl, UndefinedTensorImpl>'
                      '(${Backend}TensorId(), scalarTypeToTypeMeta(ScalarType::Long), allocator(), false).release()',
    'THIntegerTensor*': 'c10::make_intrusive<TensorImpl, UndefinedTensorImpl>'
                        '(${Backend}TensorId(), scalarTypeToTypeMeta(ScalarType::Int), allocator(), false).release()',
    'THDenseTensor*': 'c10::make_intrusive<TensorImpl, UndefinedTensorImpl>'
                      '(${Backend}TensorId(), caffe2::TypeMeta::Make<${ScalarType}>(), allocator(), false).release()',
    'THDenseIndexTensor*': 'c10::make_intrusive<TensorImpl, UndefinedTensorImpl>'
                           '(${Backend}TensorId(), scalarTypeToTypeMeta(ScalarType::Long), '
                           'allocator(), false).release()'
}

ALLOC_WRAP = {
    'THTensor*': '${arguments}',
    'THBoolTensor*': '${arguments}',
    'THIndexTensor*': '${arguments}',
    'THIntegerTensor*': '${arguments}',
    'THDenseTensor*': '${arguments}',
    'THDenseIndexTensor*': '${arguments}',
}

# Replacements for constants when calling into TH
CONSTANT_REPLACEMENTS = [
    ('AS_REAL', '${AS_REAL}'),
    ('__last_dim', 'self.ndimension()-1'),
]

# Replacements for constants in header file function definitions
HEADER_CONSTANT_REPLACEMENTS = [
    (r'AS_REAL\((.*)\)', r'\1'),
    ('__last_dim', '-1'),
]


class nested_dict(object):
    def __init__(self, base, parent):
        self.base, self.parent = base, parent

    def __getitem__(self, x):
        r = self.base.get(x)
        if r is not None:
            return r
        return self.parent[x]


Environment = TypedDict('Environment', {
    'ScalarName': str,
    'THTensor': str,
    'THType': str,
    'THTensor': str,
    'Backend': str,
    'AccScalarName': str,
})

TopEnvironment = TypedDict('TopEnvironment', {
    'type_registrations': List[str],
    'type_headers': List[str],
    'pure_virtual_type_method_declarations': List[str],
    'pure_virtual_extended_type_method_declarations': List[str],
    'type_method_declarations': List[str],
    'type_method_definitions': List[str],
    'tensor_method_declarations': List[str],
    'tensor_method_definitions': List[str],
    'function_declarations': List[str],
    'function_definitions': List[str],
    'type_ids': List[str],
    'native_function_declarations': List[str],
})

# A Declarations.cwrap formal argument
# type can contain THTensor* types
THFormal = TypedDict('THFormal', {
    'name': str,
    'type': str,
    'dynamic_type': str,
    'kwarg_only': bool,
    'is_nullable': bool,
    'default': str,
    'default_init': str,
    'output': bool,
    'size': int,
    'declared_type': str,
    'ignore_check': bool,
    'allocate': bool,
    'mask': bool,
    'if_true': bool,
    'if_false': bool,
    'wrap_dim': str,
    # Broadcast is originally a str but gets unwrapped to a List or Dict in-place
    'broadcast': Any,
    'resize': str,
    'cpu_zero': bool,
    'zero': bool,
}, total=False)

# Generic ATen formal or native_functions.yaml formal argument.
# type can contain Tensor& reference types.
AtFormal = TypedDict('AtFormal', {
    'name': str,
    'type': str,
    'dynamic_type': str,
    'kwarg_only': bool,
    'is_nullable': bool,
    'default': str,
    'default_init': str,
    'output': bool,
    'size': int,
}, total=False)

# Note [field_name versus name]
# ~~~~~~~~~~~~~~~~~~~~~~~~~~~~~
# What is the difference between "field_name" and "name"?
#
# Return values of ATen operators always have a name: if it is not
# explicitly assigned a name inside native_functions.yaml like func:
# myop() -> (Tensor indices, Tensor value), then the codegen will
# automatically assign it a name like result0, or name might be
# specified inside Declarations.cwrap.  We don't want these assigned
# names to become part of the public API when we return a namedtuple for
# any such multiple-return function.
#
# Thus field_name is like name, but it is defined only when there is a
# name specified in native_functions.yaml. If field_name is defined,
# then the codegen would generate code to return namedtuple. Otherwise,
# it would just return tuple.

ReturnType = TypedDict('ReturnType', {
    'name': str,
    # See Note [field_name versus name]
    'field_name': str,
    'type': str,
    'dynamic_type': str,
}, total=False)

ReturnDecl = TypedDict('ReturnDecl', {
    'kind': str,
    'type': str,
    'arguments': List[int],
}, total=False)

# Represents a buffer in nn.yaml
NNBuffer = TypedDict('NNBuffer', {
    'name': str,
})

FunctionOption = TypedDict('FunctionOption', {
    'actuals': List[str],
    'api_name': str,
    'arguments': List[THFormal],
    'aten_custom_call': str,
    'aten_dense_sparse': bool,
    'backend_type_pairs': List[Tuple[str, str]],
    'backends': List[str],
    'broadcast_actuals': List[str],
    'broadcast_function': str,
    'broadcast_modified_actuals': List[str],
    'broadcast_returns': List[str],
    'buffers': List[NNBuffer],
    # cimpls is really a List[FunctionOption]
    'cimpls': List[Any],
    'cname': str,
    'condition': str,
    'const_mark': str,
    'device_guard': bool,
    'device_guard_declaration': str,
    'with_gil': bool,
    'cpu_half': bool,
    'deprecated': bool,
    # See Note [field_name versus name]
    'field_name': str,
    'formals_list': List[AtFormal],
    'formals_with_defaults': List[str],
    'formals': List[str],
    'formals_types': List[str],
    'inferred_type': str,
    'inplace': bool,
    'matches_jit_signature': bool,
    # This controls whether or not we generate the interface in Type or
    # TypeExtendedInterface
    'extended_method': bool,
    'method_actuals': List[str],
    'method_formals_with_defaults': List[str],
    'method_formals': List[str],
    'method_prefix_derived': str,
    'mode': str,
    'python_module': str,
    'name': str,
    'native_actuals': List[str],
    'native_type_method_dispatch': str,
    # options should be List[FunctionOption]
    'options': Any,
    'schema_string': str,
    'requires_tensor': bool,
    'return_call': str,
    'return_type': str,
    'return': ReturnDecl,
    'returns': List[ReturnType],
    'scalar_check': str,
    # schema used for extension backend operator registration
    'schema': str,
    'sparse': bool,
    'type_definition_body': List[str],
    'type_method_actuals': List[str],
    'type_method_definition_dispatch': str,
    'type_method_formals': List[str],
    'variants': str,
    'when_spares_dispatch': str,
    'when_sparse_dispatch': str,
    'with_gil': bool,
    'zero_dim_dispatch_when_scalar': str,
    'zero_dim_tensor_only': bool,
})

OutputDeclaration = NamedTuple('OutputDeclaration', [
    ('name', str),
    ('matches_jit_signature', bool),
    ('schema_string', str),
    ('method_prefix_derived', str),
    ('arguments', List[AtFormal]),
    ('method_of', List[str]),
    ('mode', str),
    ('python_module', str),
    ('buffers', Optional[List[str]]),
    ('returns', List[ReturnType]),
    ('inplace', bool),
    ('is_factory_method', bool),
    ('abstract', bool),
    ('requires_tensor', bool),
    ('device_guard', bool),
    ('with_gil', bool),
    ('deprecated', bool),
])


def device_guard(option, formals, dispatch_options, dispatch_tensor):
    # For factory methods the `DeviceGuard` is already in the template.
    if option.get('device_guard', True):
        if dispatch_options:
            return 'const DeviceGuard device_guard({}.device());'.format(dispatch_options['name'])
        if dispatch_tensor:
            return 'const OptionalDeviceGuard device_guard(device_of({}));'.format(dispatch_tensor)
    return '// DeviceGuard omitted'


def is_real_argument_to_wrapper(argument):
    # type: (THFormal) -> bool
    return not argument.get('output', False) and\
        argument['type'] != 'CONSTANT' and\
        argument['type'] != 'argument'


def is_mutable_formal_argument(argument, option):
    # type: (THFormal, FunctionOption) -> bool
    return argument.get('output') or option['inplace'] and argument['name'] == 'self'


def check_methods_do_not_start_with_underscore(name, is_method):
    if name in {'_values', '_indices', '_nnz', '_dimI', '_dimV', '_coalesced_'}:
        return
    if is_method and name.startswith('_') and not name.startswith('__') and not name.startswith('_th_'):
        message = "Function '{}' starts with a single underscore and is ".format(name)
        message += "configured to have a method on Tensor. Functions that start with "
        message += " a single underscore should only be functions in the at:: "
        message += "namespace and not methods on Tensor!"
        raise RuntimeError(message)


def to_return_type(arg, option):
    # type: (THFormal, FunctionOption) -> ReturnType
    t = arg['type']
    rt = TYPE_RETURN.get(t, t)
    if rt == 'Tensor' and not arg.get('allocate'):
        rt = rt + ' &'
        if not is_mutable_formal_argument(arg, option):
            rt = 'const ' + rt
    return {
        'name': arg['name'],
        'type': rt,
        'dynamic_type': DYNAMIC_TYPE.get(arg['type'], arg['type']),
    }


def create_generic(top_env, declarations):
    # type: (TopEnvironment, List[FunctionOption]) -> List[OutputDeclaration]
    # translates defaults from cwrap types to C++ values
    def translate_default(argument, type_str, default):
        # type: (THFormal, str, Any) -> Any
        if default is None:
            # cause the default constructor for the object to run
            return '{}'
        if 'if_true' in argument:
            return argument['default'] == argument['if_true']
        for pattern, replacement in HEADER_CONSTANT_REPLACEMENTS:
            default = re.sub(pattern, replacement, str(default))
        if type_str in {'Scalar', 'int64_t', 'double'}:
            try:
                return int(default)
            except Exception:
                try:
                    return float(default)
                except Exception:
                    return default
        elif type_str == 'bool':
            assert default.lower() in ['true', 'false']
            return default.lower() == 'true'
        else:
            return default

    # change from THTensor* to Tensor & so we get how it will appear
    # in the aten argument list...
    def translate_formal(argument, option):
        # type: (THFormal, FunctionOption) -> AtFormal
        type_str = TYPE_FORMAL_GENERIC.get(argument['type'], argument['type'])
        if type_str == 'Tensor &' and not is_mutable_formal_argument(argument, option):
            type_str = 'const ' + type_str
        translated = {
            'name': argument['name'],
            'type': type_str,
            'dynamic_type': DYNAMIC_TYPE.get(argument['type'], argument['type']),
        }  # type: AtFormal
        if 'kwarg_only' in argument:
            translated['kwarg_only'] = argument['kwarg_only']
        if 'default' in argument:
            default = translate_default(argument, type_str, argument['default'])
            translated['default'] = default
            translated['default_init'] = argument.get('default_init', default)
        if argument.get('output'):
            translated['output'] = True
        if argument.get('size'):
            translated['size'] = argument['size']
        if argument.get('is_nullable') is not None:
            translated['is_nullable'] = argument['is_nullable']
        return translated

    def get_formals(option, include_constants=False):
        # type: (FunctionOption, bool) -> List[AtFormal]
        seen = set()  # type: Set[str]
        pos_args = []  # type: List[THFormal]
        kwd_args = []  # type: List[THFormal]

        def insert(argument):
            # type: (THFormal) -> None
            if argument['name'] not in seen:
                seen.add(argument['name'])
                if argument.get('kwarg_only', False):
                    kwd_args.append(argument)
                else:
                    pos_args.append(argument)

        def has_output_mask(argument):
            # type: (THFormal) -> bool
            return argument.get('allocate', False) and argument.get('mask', False)

        for argument in option['arguments']:
            if argument.get('output') and not argument.get('allocate', False):
                insert(argument)
        for argument in option['arguments']:
            if argument['type'] == 'THSTensor*':
                # only enable for a subset of Dense/Sparse ops
                if not (option.get('aten_dense_sparse', False)):
                    raise NYIError("Sparse Tensor")

            if include_constants and argument['type'] == 'CONSTANT':
                insert(argument)
            elif is_real_argument_to_wrapper(argument):
                insert(argument)
        if any(has_output_mask(arg) for arg in option['arguments']):
            mask_size = sum(has_output_mask(arg) for arg in option['arguments'])
            insert({
                'name': 'output_mask',
                # NB: Lack of space in comma works around parsing
                # problem in gen_variable_type.py
                'type': 'std::array<bool,{}>'.format(mask_size),
                'default': '{{' + ', '.join(['true'] * mask_size) + '}}',
            })

        result = pos_args + kwd_args
        return [translate_formal(argument, option) for argument in result]

    def get_return_types(option):
        # type: (FunctionOption) -> List[ReturnType]
        ret = option['return']
        if ret['kind'] == 'arguments':
            argument_indices = ret['arguments']
            if len(argument_indices) == 1:
                the_arg = option['arguments'][argument_indices[0]]
                return [to_return_type(the_arg, option)]
            else:
                return [to_return_type(option['arguments'][idx], option)
                        for idx in argument_indices]
        elif ret['kind'] == 'type':
            return [{
                'type': TYPE_RETURN.get(ret['type'], ret['type']),
                'dynamic_type': DYNAMIC_TYPE.get(ret['type'], ret['type']),
            }]
        else:
            raise Exception("format_return_type")

    def format_return_type(return_types):
        # type: (List[ReturnType]) -> str
        if len(return_types) == 1:
            return return_types[0]['type']
        return "std::tuple<{}>".format(','.join(r['type'] for r in return_types))

    def find_dispatch_tensor(formals):
        # type: (List[AtFormal]) -> Optional[str]
        # dispatch to self if it's a parameter
        for formal in formals:
            if formal['name'] == 'self' and formal['dynamic_type'] == 'Tensor' and not formal.get('is_nullable', False):
                return formal['name']
        # otherwise dispatch to the first Tensor or TensorList
        for formal in formals:
            if 'TensorList' == formal['dynamic_type'] or formal['dynamic_type'] == 'Tensor' and \
               not formal.get('is_nullable', False):
                return formal['name']
        return None

    def format_formal(f):
        # type: (AtFormal) -> str
        return '{} {}'.format(f['type'], f['name'])

    def formal_with_default(f):
        # type: (AtFormal) -> str
        s = format_formal(f)
        v = f.get('default')
        if v is None:
            return s
        if isinstance(v, bool):
            v = str(v).lower()
        return '{}={}'.format(s, v)

    def get_broadcast_argument(option):
        # type: (FunctionOption) -> Optional[THFormal]
        for argument in option['arguments']:
            if argument.get('broadcast'):
                return argument
        return None

    def get_broadcast_actuals(broadcast_arg, broadcast_inplace, broadcast_dims):
        # type: (THFormal, bool, bool) -> List[str]
        # Note: broadcast_dims can change type...
        # return the actuals that will be passed to the broadcast function.
        # 1) in the common case, this is the broadcasted argument (e.g. "self") followed by the tensors
        #    that it is broadcasted against (comma-separated) (e.g. "self, tensor1, tensor2").
        # 2) in the broadcast_dims case, this is the broadcasted argument (e.g. "self") followed by the sizes
        #    it is broadcasted to (as an initializer list), so e.g. the specification
        #    "mat1.dim0,mat2.dim1" gets transformed to "self, {mat1.size(0),mat2.size(1)}"
        if not broadcast_dims:
            broadcast_actuals = [broadcast_arg['name']] + broadcast_arg['broadcast'].split()[0].split(",")
        else:
            broadcast_dims_spec = broadcast_arg['broadcast'].split()[1].split(':')[1].split(',')
            # generate size call for each dimension
            broadcast_dims = ([x.split('.')[0] + '.size(' + x.split('.')[1].replace('dim', '') + ')'  # type: ignore
                              for x in broadcast_dims_spec])
            broadcast_dims_init_list = '{' + ','.join(broadcast_dims) + '}'  # type: ignore
            broadcast_actuals = [broadcast_arg['name'], broadcast_dims_init_list]

        return broadcast_actuals

    def emit_nn_body(option):
        # type: (FunctionOption) -> Union[str, List[str]]
        # Concrete definition on Type.cpp for NN functions. Delegates to the
        # xxx_forward variant variant after creating any necessary buffers.
        actuals = option['actuals']
        base_name = option['name'][:-1] if option['inplace'] else option['name']
        fwd_name = option['api_name'].replace(base_name, base_name + '_forward')

        if len(option['buffers']) == 0:
            return 'return {}({});'.format(fwd_name, ', '.join(actuals))

        body = []  # type: List[str]
        if option['api_name'].endswith('_out'):
            # _out variants must create buffers and insert them in the
            # arguments list between output and input arguments
            for buffer in option['buffers']:
                body.append('Tensor {} = at::empty({{0}}, this->options());'.format(buffer['name']))
            actuals = [arg['name'] for arg in option['arguments'] if arg.get('output')]
            actuals += [buffer['name'] for buffer in option['buffers']]
            actuals += [arg['name'] for arg in option['arguments'] if not arg.get('output')]

        body.append('return std::get<0>({}({}));'.format(fwd_name, ', '.join(actuals)))
        return body

    def process_option(option, output_options):
        # type: (FunctionOption, List[OutputDeclaration]) -> None
        option['inplace'] = re.search(
            '(^__i|[^_]_$)', option['api_name']) is not None

        # print(yaml.dump(option))
        formals = get_formals(option)
        option['formals_list'] = formals
        option['formals'] = [format_formal(f) for f in formals]
        option['formals_with_defaults'] = [formal_with_default(f) for f in formals]
        option['returns'] = get_return_types(option)
        option['return_type'] = format_return_type(option['returns'])
        option['return_call'] = 'return ' if option['return_type'] != 'void' else ''
        option['actuals'] = [f['name'] for f in formals]

        option['method_formals'] = [format_formal(f) for f in formals
                                    if f['name'] != 'self']
        option['method_formals_with_defaults'] = (
            [formal_with_default(f) for f in formals if f['name'] != 'self'])
        option['method_actuals'] = [
            f['name'] if f['name'] != 'self' else '*this' for f in formals]

        # There are no cases where these differ, but they do in native_functions
        option['type_method_formals'] = option['formals']
        option['type_method_actuals'] = option['actuals']

        option['const_mark'] = '' if option['inplace'] else ' const'

        is_method = 'method' in option['variants']
        is_function = 'function' in option['variants']
        dispatch_tensor = find_dispatch_tensor(formals)
        is_namespace_function = is_function and dispatch_tensor is not None

        check_methods_do_not_start_with_underscore(option['name'], is_method)

        broadcast_arg = get_broadcast_argument(option)
        # "s_" for "same size".
        option['method_prefix_derived'] = '' if broadcast_arg is None else 's_'
        if option['mode'] == 'TH':
            option['device_guard'] = False
        option['device_guard_declaration'] = device_guard(option, formals, False, dispatch_tensor)

        env = nested_dict(option, top_env)

        mode = option['mode']
        abstract = True
        assert option['extended_method'], 'Expected legacy operator to be an extended method'

        if mode == 'NN' and option.get('cimpls') is None:
            # NN function with no _forward/_backward suffix don't have cimpls.
            # They call the _forward function and discard any buffer returns
            abstract = False
            top_env['pure_virtual_extended_type_method_declarations'].append(
                PURE_VIRTUAL_TYPE_METHOD_DECLARATION.substitute(env))
            top_env['type_method_declarations'].append(
                TYPE_METHOD_DECLARATION_CONCRETE.substitute(env))
            body = emit_nn_body(option)
            top_env['type_method_definitions'].append(
                TYPE_METHOD_DEFINITION_CONCRETE.substitute(
                    env, type_definition_body=body))
        elif broadcast_arg is None:
            top_env['pure_virtual_extended_type_method_declarations'].append(
                PURE_VIRTUAL_TYPE_METHOD_DECLARATION.substitute(env))
            top_env['type_method_declarations'].append(
                TYPE_METHOD_DECLARATION_ABSTRACT.substitute(env))
            top_env['type_method_definitions'].append(
                TYPE_METHOD_DEFINITION_ABSTRACT.substitute(env))
        else:
            top_env['pure_virtual_extended_type_method_declarations'].append(
                PURE_VIRTUAL_TYPE_METHOD_DECLARATION.substitute(env))
            top_env['pure_virtual_extended_type_method_declarations'].append(
                PURE_VIRTUAL_TYPE_METHOD_DECLARATION_BROADCAST.substitute(env))
            top_env['type_method_declarations'].append(
                TYPE_METHOD_DECLARATION_BROADCAST.substitute(env))
            top_env['type_method_declarations'].append(
                TYPE_METHOD_DECLARATION_ABSTRACT.substitute(env))
            top_env['type_method_definitions'].append(
                TYPE_METHOD_DEFINITION_ABSTRACT.substitute(env))

            broadcast_inplace = 'inplace' in broadcast_arg['broadcast']
            broadcast_dims = 'dims:' in broadcast_arg['broadcast']
            option['broadcast_actuals'] = get_broadcast_actuals(broadcast_arg, broadcast_inplace, broadcast_dims)
            if not broadcast_dims:
                option['broadcast_returns'] = (["b_" + x for x in option['broadcast_actuals']
                                               if x != broadcast_arg['name'] or not broadcast_inplace])
            else:
                option['broadcast_returns'] = ["b_" + broadcast_arg['name']]

            option['broadcast_function'] = 'expand_' + ('inplace' if broadcast_inplace
                                                        else 'size' if broadcast_dims else 'outplace')
            option['broadcast_modified_actuals'] = ['b_' + y if 'b_' + y in option['broadcast_returns'] else y
                                                    for y in option['actuals']]
            top_env['type_method_definitions'].append(
                TYPE_METHOD_DEFINITION_BROADCAST.substitute(env))

        method_of = ['Type']
        if is_method:
            top_env['tensor_method_declarations'].append(
                TENSOR_METHOD_DECLARATION.substitute(env))
            top_env['tensor_method_definitions'].append(
                TENSOR_METHOD_DEFINITION.substitute(env))
            method_of.append('Tensor')

        if is_namespace_function:
            option['inferred_type'] = 'detail::infer_type({})'.format(dispatch_tensor)
            top_env['function_declarations'].append(
                FUNCTION_DECLARATION.substitute(env))
            top_env['function_definitions'].append(
                FUNCTION_DEFINITION.substitute(env))
            method_of.append('namespace')

        buffer_names = [buffer['name'] for buffer in option.get('buffers', [])]

        output_options.append(OutputDeclaration(
            name=option['api_name'],
            matches_jit_signature=option['matches_jit_signature'],
            schema_string=option['schema_string'],
            method_prefix_derived=option['method_prefix_derived'],
            arguments=formals,
            method_of=method_of,
            mode=mode,
            python_module=option.get('python_module', ''),
            buffers=buffer_names,
            returns=option['returns'],
            inplace=option['inplace'],
            is_factory_method=False,
            # See Note [Abstract ATen methods]
            abstract=abstract,
            requires_tensor=option.get('requires_tensor', False),
            device_guard=option.get('device_guard', True),
            with_gil=option.get('with_gil', False),
            deprecated=option.get('deprecated', False)
        ))

    def native_get_formals(option, include_constants=False):
        # type: (FunctionOption, bool) -> List[AtFormal]
        seen = set()  # type: Set[str]
        pos_args = []
        kwd_args = []

        def insert(argument):
            # type: (AtFormal) -> None
            if argument['name'] not in seen:
                seen.add(argument['name'])
                if argument.get('kwarg_only', False):
                    kwd_args.append(argument)
                else:
                    pos_args.append(argument)

        for argument in option['arguments']:
            insert(argument)

        # not clear we need dynamic_type translation as we can specify the correct type
        # directly in native functions
        def add_dynamic_type(argument, option):
            # type: (AtFormal, FunctionOption) -> AtFormal
            argument['dynamic_type'] = NATIVE_DYNAMIC_TYPE.get(argument['type'], argument['type'])
            return argument

        result = pos_args + kwd_args
        result = [add_dynamic_type(argument, option) for argument in result]

        # ensure we get reference-type formals when appropriate
        def native_translate_formals(argument, option):
            # type: (AtFormal, FunctionOption) -> AtFormal
            def translate_map(const):
                # type: (bool) -> Dict[str, str]
                return {
                    'Tensor': 'const Tensor &' if const else 'Tensor &',
                    'BoolTensor': 'const Tensor &' if const else 'Tensor &',
                    'IndexTensor': 'const Tensor &' if const else 'Tensor &',
                    'Type': 'const Type &' if const else 'Type &',
                    'TensorOptions': 'const TensorOptions &' if const else 'TensorOptions &',
                }

            if argument.get('is_nullable') and argument['type'] not in translate_map(False).keys():
                argument['type'] = "c10::optional<{}>".format(argument['type'])

            if (option['inplace'] and argument['name'] == 'self') or argument.get('output', False):
                argument['type'] = translate_map(False).get(argument['type'], argument['type'])
            else:
                argument['type'] = translate_map(True).get(argument['type'], argument['type'])

            return argument

        result = [native_translate_formals(argument, option) for argument in result]
        return result

    # this can return multiple return types in a list, e.g. ['Tensor', 'Tensor']
    def native_get_return_types(option):
        # type: (FunctionOption) -> List[ReturnType]
        ret = option['return']

        return_types = []  # List[ReturnType]
        for t_raw in ret:
            # See Note [field_name versus name]
            field_name = None
            if isinstance(t_raw, string_type):
                t = t_raw
                name = None
            elif t_raw is None:
                t = 'void'
                name = None
            else:
                t = t_raw['type']
                name = t_raw['name']
                if 'field_name' in t_raw:
                    field_name = t_raw['field_name']

            # can't actually return a TensorList (since it's a reference object)
            actual_return_type = {'TensorList': 'std::vector<Tensor>'}.get(t, t)

            if actual_return_type == 'Tensor' and (option['inplace'] or option['api_name'].endswith('_out')):
                # follow normal ATen convention of returning Tensor & for inplace functions.
                actual_return_type = 'Tensor &'

            rtype = {
                'type': actual_return_type,
                'dynamic_type': NATIVE_DYNAMIC_TYPE.get(t, t),
            }  # type: ReturnType
            if name is not None:
                rtype['name'] = name
            if field_name is not None:
                rtype['field_name'] = field_name
            return_types.append(rtype)

        return return_types

    def process_native(option, output_options):
        # type: (FunctionOption, List[OutputDeclaration]) -> None
        assert option['python_module'] == '' or option['python_module'] == 'nn', \
            "Found python_module of {} for decl {}, but only \'\' string or \'nn\' are supported".format(
                option['python_module'], option['name'])

        formals = native_get_formals(option)
        option['formals_list'] = formals
        option['formals'] = [format_formal(f) for f in formals]
        option['formals_with_defaults'] = [formal_with_default(f) for f in formals]
        option['returns'] = native_get_return_types(option)
        option['return_type'] = format_return_type(option['returns'])
        option['return_call'] = 'return ' if option['return_type'] != 'void' else ''
        option['actuals'] = [f['name'] for f in formals]

        option['method_formals'] = [format_formal(f) for f in formals
                                    if f['name'] != 'self']
        option['method_formals_with_defaults'] = (
            [formal_with_default(f) for f in formals if f['name'] != 'self'])
        option['method_actuals'] = [
            f['name'] if f['name'] != 'self' else '*this' for f in formals]

        def find_formal(formal_name, formals):
            for formal in formals:
                if formal_name == formal['dynamic_type']:
                    return formal
            return None

        assert find_formal('Type', formals) is None, \
            "Found Type argument in {}({}). Use TensorOptions instead.".format(
                option['name'], ", ".join(option['method_formals_with_defaults']))

        type_method_dispatch = option['type_method_definition_dispatch']

        dispatch_options = find_formal('TensorOptions', formals)
        # Only dispatch via tensor if there is no Options argument
        dispatch_tensor = None if dispatch_options else find_dispatch_tensor(formals)

        option['type_method_formals'] = [format_formal(f) for f in formals]
        option['type_method_actuals'] = [f['name'] for f in formals]
        option['native_actuals'] = [f['name'] for f in formals]

        option['const_mark'] = '' if option['inplace'] else ' const'

        is_method = 'method' in option['variants']
        is_namespace_function = 'function' in option['variants']
        is_factory_method = find_formal('TensorOptions', formals) and \
            not dispatch_options and 'method' not in option['variants']

        check_methods_do_not_start_with_underscore(option['name'], is_method)

        option['method_prefix_derived'] = ''
        option['device_guard_declaration'] = device_guard(option, formals, dispatch_options, dispatch_tensor)

        env = nested_dict(option, top_env)

        broadcast_arg = get_broadcast_argument(option)
        if broadcast_arg is not None:
            raise Exception("broadcasting is not yet supported for native functions, "
                            "but specified for function {}", option['name'])

        if option['extended_method']:
            top_env['pure_virtual_extended_type_method_declarations'].append(
                PURE_VIRTUAL_TYPE_METHOD_DECLARATION.substitute(env))
        else:
            top_env['pure_virtual_type_method_declarations'].append(
                PURE_VIRTUAL_TYPE_METHOD_DECLARATION.substitute(env))
        top_env['type_method_declarations'].append(TYPE_METHOD_DECLARATION_CONCRETE.substitute(env))
        option['native_type_method_dispatch'] = type_method_dispatch

        # Note [Abstract ATen methods]
        # ~~~~~~~~~~~~~~~~~~~~~~~~~~~~
        # An abstract ATen method is one whose dispatch differs between
        # types.  These are implemented in derived types (with a
        # standard (throwing) definition in Type).  A concrete ATen
        # method is one which has the same dispatch for all types;
        # we just implement it in the base Type.  This is exposed
        # in Declarations.yaml via a field named 'abstract'.
        abstract = False
        if isinstance(type_method_dispatch, dict):
            abstract = True
            top_env['type_method_definitions'].append(
                TYPE_METHOD_DEFINITION_ABSTRACT.substitute(env))
        else:
            body = TYPE_DEFINITION_BODY_NATIVE.substitute(env)
            top_env['type_method_definitions'].append(
                TYPE_METHOD_DEFINITION_CONCRETE.substitute(
                    env, type_definition_body=body))

        # generate the at::native function declarations (i.e. what the user will implement)
        if isinstance(type_method_dispatch, dict):
            generated_native_functions = []  # type: List[str]
            for key in sorted(type_method_dispatch.keys()):
                value = type_method_dispatch[key]
                if value not in generated_native_functions:
                    option['native_type_method_dispatch'] = value
                    top_env['native_function_declarations'].append(
                        NATIVE_DECLARATION.substitute(env))
                    generated_native_functions.append(value)
        else:
            top_env['native_function_declarations'].append(
                NATIVE_DECLARATION.substitute(env))

        method_of = ['Type']
        if is_method:
            top_env['tensor_method_declarations'].append(
                TENSOR_METHOD_DECLARATION.substitute(env))
            top_env['tensor_method_definitions'].append(
                TENSOR_METHOD_DEFINITION.substitute(env))
            method_of.append('Tensor')

        if is_namespace_function:
            if dispatch_tensor:
                option['inferred_type'] = 'detail::infer_type({})'.format(dispatch_tensor)
            elif dispatch_options:
                option['inferred_type'] = 'at::getType({})'.format(dispatch_options['name'])
            else:
                # doesn't depend on a specific type, use undefined float
                option['inferred_type'] = 'at::getNonVariableType(at::Backend::Undefined, at::ScalarType::Float)'
            declaration = DEPRECATED_FUNCTION_DECLARATION if option['deprecated'] else FUNCTION_DECLARATION
            top_env['function_declarations'].append(declaration.substitute(env))
            top_env['function_definitions'].append(FUNCTION_DEFINITION.substitute(env))
            method_of.append('namespace')

        output_options.append(OutputDeclaration(
            name=option['api_name'],
            matches_jit_signature=option["matches_jit_signature"],
            schema_string=option["schema_string"],
            method_prefix_derived=option['method_prefix_derived'],
            arguments=formals,
            method_of=method_of,
            mode=option['mode'],
            python_module=option['python_module'],
            buffers=None,
            returns=option['returns'],
            inplace=option['inplace'],
            is_factory_method=is_factory_method,
            # See Note [Abstract ATen methods]
            abstract=abstract,
            requires_tensor=option.get('requires_tensor', False),
            device_guard=option.get('device_guard', True),
            with_gil=option.get('with_gil', False),
            deprecated=option['deprecated'],
        ))

    output_declarations = []  # type: List[OutputDeclaration]
    for declaration in declarations:
        output_options = []  # type: List[OutputDeclaration]
        for option in declaration['options']:
            option["matches_jit_signature"] = declaration["matches_jit_signature"]
            option["schema_string"] = declaration["schema_string"]
            try:
                if option['mode'] != 'native':
                    process_option(option, output_options)
                else:
                    process_native(option, output_options)
            except NYIError:
                option['skip'] = True
        output_declarations.extend(output_options)

    return output_declarations


def create_derived(backend_type_env, declarations):
    # type: (Environment, List[FunctionOption]) -> Tuple[List[str], List[str]]
    type_object_declarations = []
    type_object_definitions = []

    is_cuda = 'CUDA' in backend_type_env['Backend']

    def replace_with_null(argument):
        # type: (THFormal) -> bool
        return (argument['type'] == 'THGenerator*' and
                backend_type_env['Backend'] == 'CUDA')

    def requires_checked_cast(argument):
        # type: (THFormal) -> bool
        if argument['type'] == 'IntList':
            return 'size' in argument
        return argument['type'] in CHECKED_CAST

    def nullable_argument(argument):
        # type: (THFormal) -> bool
        return argument.get('is_nullable', False)

    def bool_option_is_string(argument):
        # type: (THFormal) -> bool
        return 'if_true' in argument and isinstance(argument['if_true'], string_type)

    def get_argument(argument, option):
        # type: (THFormal, FunctionOption) -> str
        if replace_with_null(argument):
            return 'NULL'
        elif requires_checked_cast(argument):
            checked_use = CHECKED_USE.get(
                argument['type'], '{}_').format(argument['name'])
            if nullable_argument(argument):
                checked_use = CHECKED_USE_NULLABLE.substitute(
                    env={}, arg_name=argument['name'], usage=checked_use)
            return checked_use
        elif argument['type'] == 'bool' and 'if_true' in argument:
            if bool_option_is_string(argument):
                tpl = '({}) ? "{}" : "{}"'
            else:
                tpl = '({}) ? {} : {}'
            return tpl.format(argument['name'],
                              argument['if_true'], argument['if_false'])
        elif argument['type'] == 'CONSTANT':
            # this is a bool that is actually a string...
            if bool_option_is_string(argument):
                return '"{}"'.format(argument['name'])
            v = str(argument.get('default', argument['name']))
            for pattern, replacement in CONSTANT_REPLACEMENTS:
                v = re.sub(pattern, replacement, v)
            return CodeTemplate(v).substitute(backend_type_env)
        # e.g. argument 0, i.e. repeat the 0th argument in this position...
        elif argument['type'] == 'argument':
            index = int(argument['name'])
            return get_argument(option['arguments'][index], option)
        else:
            return argument['name']

    def drop_argument(argument, option):
        # type: (THFormal, FunctionOption) -> bool
        # Devices are handled in the body of the function.
        if argument['name'] == 'device':
            return True
        return 'CUDA' in backend_type_env['Backend'] and (
            option['mode'] == 'TH' and argument['type'] == 'THGenerator*')

    def get_arguments(arguments, option):
        # type: (List[THFormal], FunctionOption) -> List[str]
        return [get_argument(argument, option)
                for argument in arguments if not drop_argument(argument, option)]

    def is_actual_return_long(ret):
        # type: (ReturnDecl) -> bool
        if ret['type'] == 'long':
            return True
        if ret['type'] == 'real':
            return backend_type_env['ScalarName'] == 'Long'
        if ret['type'] == 'accreal':
            return backend_type_env['AccScalarName'] == 'Long'
        return False

    def handle_zero_dim(env, option):
        # type: (Environment, FunctionOption) -> List[str]
        zero_dim_dispatch = option.get('zero_dim_dispatch_when_scalar', '')
        if not zero_dim_dispatch:
            return []
        broadcasts_arg = zero_dim_dispatch in option.get('broadcast_actuals', '')
        zero_dim_only = option.get('zero_dim_tensor_only', False)
        # this combination doesn't seem to make sense
        assert not (broadcasts_arg and zero_dim_only)
        # if the argument broadcasts, then this would only affect cases where all broadcasted
        # tensors were zero-dim, which is inconsistent with the scalar handling.
        if broadcasts_arg:
            return []
        zero_dim_actuals = [arg['name']
                            if arg['name'] != zero_dim_dispatch else "{}.item()".format(arg['name'])
                            for arg in option['formals_list']]
        return [ZERO_DIM_CHECK.substitute(env, check_name=zero_dim_dispatch, zero_dim_actuals=zero_dim_actuals)]

    def handle_only_zero_dim(env, option):
        # type: (Environment, FunctionOption) -> Optional[List[str]]
        if option.get('zero_dim_tensor_only', False):
            check_name = option['zero_dim_dispatch_when_scalar']
            return [ZERO_DIM_ONLY.substitute(env, check_name=check_name)]
        else:
            return None

    def handle_sparse(env, option):
        # type: (Environment, FunctionOption) -> List[str]
        if 'when_sparse_dispatch' not in option or 'Sparse' in backend_type_env['Backend']:
            return []
        check_name = option['when_sparse_dispatch']
        sparse_actuals = [arg['name']
                          if arg['name'] != check_name else "SparseTensorRef({})".format(arg['name'])
                          for arg in option['formals_list']]
        return [SPARSE_CHECK.substitute(env, check_name=check_name, sparse_actuals=sparse_actuals)]

    def allocate_arg(env, arg, output_count):
        # type: (Environment, THFormal, int) -> List[str]
        name = arg['name']
        state = ''
        if is_cuda:
            state = 'globalContext().getTHCState()'
        allocation = CodeTemplate(ALLOC_NOARGS_WRAP[arg['type']]).substitute(env)
        tensor_arg = '{}_'.format(name)
        if arg.get('mask', False):
            allocation = 'output_mask[{}] ? {} : nullptr'.format(output_count, allocation)
            tensor_arg = ('{}_ == nullptr ? (TensorImpl*)UndefinedTensorImpl::singleton() : (TensorImpl*){}_'
                          .format(name, name))
        intrusive_ptr_type = 'c10::intrusive_ptr<TensorImpl, UndefinedTensorImpl>'
        return [
            'auto {}_ = {};'.format(name, allocation),
            'auto {} = Tensor({}::reclaim({}));'.format(name, intrusive_ptr_type, tensor_arg),
        ]

    def resize_arg(arg):
        # type: (THFormal) -> str
        resize = arg['resize']
        if isinstance(resize, str):
            return "{}.resize_({}.sizes());".format(arg['name'], resize)
        else:
            resize_scalar = arg.get('resize_scalar', False)
            if resize_scalar:
                dims = ['{}.dim() == 0 ? 1 : {}.size({})'.format(name, name, dim) for name, dim in resize]
            else:
                dims = ['{}.size({})'.format(name, dim) for name, dim in resize]
            return "{}.resize_({{ {} }});".format(arg['name'], ','.join(dims))

    def handle_call(env, option, cimpl):
        # type: (Environment, FunctionOption, FunctionOption) -> str
        is_nn = option['mode'] == 'NN'
        actuals = get_arguments(cimpl['arguments'], option)
        if is_cuda or is_nn:
            actuals = ['globalContext().getTHCState()'] + actuals

        cname = cimpl['cname']
        if option.get('sparse', False):
            if is_cuda:
                cname = 'THCS' + env['ScalarName'] + "Tensor_" + cname
            else:
                cname = env['THTensor'].replace('TH', 'THS') + '_' + cname
        elif is_nn:
            cname = 'THNN_{}'.format(env['THType']) + cname
        else:
            cname = env['THTensor'] + '_' + cname

        call = CALL_TEMPLATE.substitute(actuals=actuals, cname=cname)
        if cimpl.get('condition') is not None:
            call = 'if ({}) {}'.format(cimpl['condition'], call)
        return call

    def emit_body(env, option):
        # type: (Environment, FunctionOption) -> List[str]
        body = []  # type: List[str]
        body += handle_sparse(env, option)
        body += handle_zero_dim(env, option)
        only_zero_dim_check = handle_only_zero_dim(env, option)
        if only_zero_dim_check is not None:
            #  code below only_zero_dim_check is unreachable so we do not need to generate the rest.
            body += only_zero_dim_check
            return body

        # arguments are potentially duplicated because of one argument
        # referencing another
        seen_names = set()  # type: Set[str]
        seen_tensorlists = set()  # type: Set[str]
        count = 0
        output_count = 0

        # scalar_check is the heuristic conditions when a result may be a scalar_check
        # if there is a IntListSize argument, then its dimensions are used to determine scalar.
        # otherwise, it is true if all the input tensors are scalars,
        scalar_check_is_from_size = False
        scalar_check_is_from_option = False
        scalar_check = None
        scalar_check_opt = option.get('scalar_check')
        if scalar_check_opt is not None:
            if isinstance(scalar_check_opt, bool):
                scalar_check = str(scalar_check_opt).lower()
            else:
                scalar_check = scalar_check_opt
            scalar_check_is_from_option = True

        for arg in option['arguments']:
            if is_real_argument_to_wrapper(arg):
                count += 1
            if arg['type'] == 'IntListSize' and not scalar_check_is_from_option:
                scalar_check_is_from_size = True
                scalar_check = '{}.size() == 0'.format(arg['name'])
            if arg['type'] == 'TensorList':
                seen_tensorlists.add(arg['name'])

            wrap_dim_target = arg.get('wrap_dim', None)
            if wrap_dim_target is not None:
                # for Tensors, "name_" is the TensorImpl, but for TensorLists, it is an
                # std::vector of TH*s.  Since TH*s have different dimension rules, we used
                # "name" instead, but keep "name_" for tensor to avoid an extra function call.
                if wrap_dim_target not in seen_tensorlists:
                    wrap_dim_target = wrap_dim_target + "_"
                body.append("{} = maybe_wrap_dim({}, {});"
                            .format(arg['name'], arg['name'], wrap_dim_target))

            # only generated checked casts the first time we see it
            if arg['name'] not in seen_names and requires_checked_cast(arg):
                seen_names.add(arg['name'])

                # make a new allocation of TensorImpl, then wrap a Tensor around it.
                if arg.get('allocate', False):
                    body += allocate_arg(env, arg, output_count)
                    output_count += 1
                # extract the TensorImpl from an existing tensor (or Storage, etc.)
                else:
                    # special case where we allow undefined Tensors, and thus
                    # the checked cast succeeds even if the Tensor is not
                    # defined
                    null_okay = 'true' if nullable_argument(arg) else 'false'
                    default_init = []
                    if 'default_init' in arg:
                        default_init.append(arg['default_init'])

                    check_cast = CHECKED_CAST[arg['type']].substitute(
                        env, arg_name=arg['name'], arg_pos=count,
                        null_okay=null_okay, default_init=default_init,
                        size=arg.get('size'))
                    body.append("auto {}_ = {};".format(
                        arg['name'], check_cast))
                if drop_argument(arg, option) or replace_with_null(arg):
                    body.append(
                        "(void) {}_; //silence unused warning".format(arg['name']))

                initializers = []

                # resize tensors for special ops that require it
                if 'resize' in arg:
                    initializers.append(resize_arg(arg))

                # also special handling where we zero some outputs.
                if arg.get('zero', False) or (arg.get('cpu_zero', False) and not is_cuda):
                    initializers.append("{}.zero_();".format(arg['name']))

                # only initialize non-null arguments
                if nullable_argument(arg) and len(initializers) > 0:
                    body.append(CONDITIONAL_INITIALIZER.substitute({
                        'name': arg['name'],
                        'initializer': initializers
                    }))
                else:
                    body += initializers

                # for out-of-place: dim() == 0 for all input tensors is and'd to form
                # the test for whether the output is also a scalar
                # for in-place: dim() == 0 shouldn't change as a result of the operation
                if (not arg.get('output') and 'Tensor' in arg['type'] and
                        'TensorList' not in arg['type'] and
                        'THS' not in arg['type'] and
                        not scalar_check_is_from_size and
                        not scalar_check_is_from_option and
                        not option['inplace']):
                    check = '{}->dim() == 0'.format(arg['name'] + '_')
                    if nullable_argument(arg):
                        check = '(!{} || {})'.format(arg['name'] + '_', check)
                    scalar_check = (check if scalar_check is None
                                    else scalar_check + ' && ' + check)

        # cimpls, if it exists, contains the underlying C function names and
        # arguments. Otherwise use option
        cimpls = option.get('cimpls', [option])
        calls = [handle_call(env, option, cimpl) for cimpl in cimpls]

        ret = option['return']

        if ret['kind'] == 'arguments':
            if 'aten_custom_call' in option:
                # all aten_custom_call bodies handle settings on their own.
                scalar_check = None
                body.append(CodeTemplate(
                    option['aten_custom_call']).substitute(env))
            else:
                body.extend([call + ';' for call in calls])
            arguments_indices = ret['arguments']
            arguments = [option['arguments'][argi]
                         for argi in arguments_indices]
            if scalar_check is not None:
                if not isinstance(scalar_check, dict):
                    if len(arguments) > 1:
                        body.append("bool maybe_scalar = {};".format(scalar_check))
                        scalar_check = 'maybe_scalar'
                for arg in arguments:
                    scalar_check_arg = (scalar_check if not isinstance(scalar_check, dict)
                                        else scalar_check.get(arg['name']))  # type: ignore
                    if scalar_check_arg is not None:
                        stmt = "{}_->maybe_zero_dim({});".format(arg['name'], scalar_check_arg)
                        if nullable_argument(arg):
                            stmt = "if ({}_) {}".format(arg['name'], stmt)
                        body.append(stmt)
            if len(arguments_indices) == 1:
                arg = arguments[0]
                body.append("return {};".format(arg['name']))
            else:
                types = [to_return_type(arg, option)['type']
                         for arg in arguments]
                # TODO: check for move semantics...
                names = [arg['name'] for arg in arguments]
                body.append(CodeTemplate("return std::tuple<${types}>(${names});").substitute(
                    types=types, names=names))
        elif ret['kind'] == 'type':
            assert len(calls) == 1
            call = calls[0]
            if 'aten_custom_call' in option:
                # all aten_custom_call bodies handle settings on their own.
                scalar_check = None
                body.append(CodeTemplate(
                    option['aten_custom_call']).substitute(env))

            if ret['type'] in ALLOC_WRAP.keys():
                maybe_scalar = "->maybe_zero_dim({})".format(scalar_check) \
                               if scalar_check is not None \
                               else ""
                wrapped_tensor = CodeTemplate(ALLOC_WRAP[ret['type']]).substitute(
                    env, arguments=[call])
                return_tensor = (
                    "return Tensor(" +
                    "c10::intrusive_ptr<TensorImpl, UndefinedTensorImpl>::reclaim(" +
                    "(${wrapped_tensor})${maybe_scalar}));")
                body.append(CodeTemplate(return_tensor).substitute(
                    env, wrapped_tensor=wrapped_tensor, maybe_scalar=maybe_scalar))
            # return the same underlying Tensor type for both real and accreal; this ensures
            # e.g. x.sum(0) and x.sum() return the same type. We explicitly cast to the
            # ScalarType before constructing the scalar_tensor to avoid overflow checking.
            elif ret['type'] == 'accreal' or ret['type'] == 'real':
                return_scalar = 'return at::scalar_tensor(convert<${ScalarType}>(${call}), options());'
                body.append(CodeTemplate(return_scalar).substitute(env, call=call))
            else:
                # we using int64_t for long in the API, so correct it here...
                if is_actual_return_long(ret):
                    call = "static_cast<int64_t>({})".format(call)
                body.append("return {};".format(call))
        else:
            raise Exception("NYI - return handling")
        return body

    def process_option(option):
        # type: (FunctionOption) -> None
        pair = (backend_type_env['Backend'],
                backend_type_env['ScalarName'])
        if pair in option['backend_type_pairs']:
            env = nested_dict(option, backend_type_env)
            body = emit_body(env, option)  # type: ignore
            option['type_definition_body'] = body
            type_object_declarations.append(
                TYPE_DERIVED_DECLARATION.substitute(env))
            type_object_definitions.append(
                TYPE_DERIVED_DEFINITION.substitute(env))

    def process_native(option):
        # type: (FunctionOption) -> None
        dispatch = option['type_method_definition_dispatch']
        env = nested_dict(option, backend_type_env)

        if isinstance(dispatch, dict):
            pair = (backend_type_env['Backend'],
                    backend_type_env['ScalarName'])
            if pair in option['backend_type_pairs']:
                native_dispatch = dispatch.get(pair[0])
                type_object_declarations.append(
                    TYPE_DERIVED_DECLARATION.substitute(env))
                if native_dispatch is None:
                    type_object_definitions.append(
                        TYPE_DERIVED_DEFINITION_NATIVE_MISSING.substitute(env))
                else:
                    option['native_type_method_dispatch'] = native_dispatch
                    type_object_definitions.append(
                        TYPE_DERIVED_DEFINITION_NATIVE.substitute(env))

    for declaration in declarations:
        for option in declaration['options']:
            if not option.get('skip', False):
                try:
                    if option['mode'] == 'NN' and option.get('cimpls') is None:
                        continue
                    if option['mode'] != 'native':
                        process_option(option)
                    else:
                        process_native(option)
                except NYIError:
                    pass
    return type_object_declarations, type_object_definitions


<<<<<<< HEAD
def process_extension_backend_option(option):
    # type: (FunctionOption) -> FunctionOption
    option['formals_types'] = [f['type'] for f in option['formals_list']]
    option['native_actuals'] = [f['name'] for f in option['formals_list']]
    schema_args = ", ".join(
        ["{} {}".format(f['dynamic_type'], f['name']) for f in option['formals_list']])
    return_type = NATIVE_DYNAMIC_TYPE.get(option['return_type'], option['return_type'])
    option['schema'] = "{}({}) -> {}".format(option['api_name'], schema_args, return_type)
    return option


def map_function_ptr_type_to_schemas(declarations):
    # type: (List[FunctionOption]) -> Dict[str, List[str]]
    function_ptr_type_to_schemas = {}  # type: Dict[str, List[str]]

    for declaration in declarations:
        for option in declaration['options']:
            if not option.get('skip', False):
                try:
                    option = process_extension_backend_option(option)
                    function_ptr_type = FUNCTION_PTR_TYPE.substitute(option)
                    if function_ptr_type not in function_ptr_type_to_schemas:
                        function_ptr_type_to_schemas[function_ptr_type] = [option['schema']]
                    else:
                        function_ptr_type_to_schemas[function_ptr_type].append(option['schema'])
                except NYIError:
                    pass
    return function_ptr_type_to_schemas


=======
>>>>>>> bd75fba4
def create_extension_backend(backend_type_env, declarations):
    # type: (Environment, List[FunctionOption]) -> Tuple[List[str], List[str]]
    type_object_declarations = []
    type_object_definitions = []

    for declaration in declarations:
        for option in declaration['options']:
            if not option.get('skip', False):
                try:
<<<<<<< HEAD
                    option = process_extension_backend_option(option)
=======
                    option['formals_types'] = [f['type'] for f in option['formals_list']]
                    option['native_actuals'] = [f['name'] for f in option['formals_list']]
                    schema_args = ", ".join(
                        ["{} {}".format(f['dynamic_type'], f['name']) for f in option['formals_list']])
                    return_type = NATIVE_DYNAMIC_TYPE.get(option['return_type'], option['return_type'])
                    option['schema'] = "{}({}) -> {}".format(option['api_name'], schema_args, return_type)
>>>>>>> bd75fba4
                    env = nested_dict(option, backend_type_env)
                    type_object_declarations.append(
                        TYPE_DERIVED_DECLARATION.substitute(env))
                    type_object_definitions.append(
                        TYPE_DEFINITION_EXTENSION_BACKEND.substitute(env))
                except NYIError:
                    pass
    return type_object_declarations, type_object_definitions<|MERGE_RESOLUTION|>--- conflicted
+++ resolved
@@ -123,13 +123,10 @@
 }
 """)
 
-<<<<<<< HEAD
 # function ptr type of operator. used for generating schema checking for extension backends
 FUNCTION_PTR_TYPE = CodeTemplate("""\
 ${return_type} (*)(${formals_types})""")
 
-=======
->>>>>>> bd75fba4
 # add non-virtual declaration to Tensor.h
 TENSOR_METHOD_DECLARATION = CodeTemplate("""\
 ${return_type} ${api_name}(${method_formals_with_defaults})${const_mark};
@@ -1614,7 +1611,6 @@
     return type_object_declarations, type_object_definitions
 
 
-<<<<<<< HEAD
 def process_extension_backend_option(option):
     # type: (FunctionOption) -> FunctionOption
     option['formals_types'] = [f['type'] for f in option['formals_list']]
@@ -1626,8 +1622,9 @@
     return option
 
 
-def map_function_ptr_type_to_schemas(declarations):
-    # type: (List[FunctionOption]) -> Dict[str, List[str]]
+def create_extension_backend_schema_checker(declarations):
+    # type: (List[FunctionOption]) -> Tuple[Dict[str, List[str]], Dict[str, List[str]]]
+    api_name_to_schemas = {} # type: Dict[str, List[str]]
     function_ptr_type_to_schemas = {}  # type: Dict[str, List[str]]
 
     for declaration in declarations:
@@ -1635,6 +1632,12 @@
             if not option.get('skip', False):
                 try:
                     option = process_extension_backend_option(option)
+
+                    if option['api_name'] not in api_name_to_schemas:
+                        api_name_to_schemas[option['api_name']] = [option['schema']]
+                    else:
+                        api_name_to_schemas[option['api_name']].append(option['schema'])
+
                     function_ptr_type = FUNCTION_PTR_TYPE.substitute(option)
                     if function_ptr_type not in function_ptr_type_to_schemas:
                         function_ptr_type_to_schemas[function_ptr_type] = [option['schema']]
@@ -1642,11 +1645,10 @@
                         function_ptr_type_to_schemas[function_ptr_type].append(option['schema'])
                 except NYIError:
                     pass
-    return function_ptr_type_to_schemas
-
-
-=======
->>>>>>> bd75fba4
+
+    return api_name_to_schemas, function_ptr_type_to_schemas
+
+
 def create_extension_backend(backend_type_env, declarations):
     # type: (Environment, List[FunctionOption]) -> Tuple[List[str], List[str]]
     type_object_declarations = []
@@ -1656,16 +1658,7 @@
         for option in declaration['options']:
             if not option.get('skip', False):
                 try:
-<<<<<<< HEAD
                     option = process_extension_backend_option(option)
-=======
-                    option['formals_types'] = [f['type'] for f in option['formals_list']]
-                    option['native_actuals'] = [f['name'] for f in option['formals_list']]
-                    schema_args = ", ".join(
-                        ["{} {}".format(f['dynamic_type'], f['name']) for f in option['formals_list']])
-                    return_type = NATIVE_DYNAMIC_TYPE.get(option['return_type'], option['return_type'])
-                    option['schema'] = "{}({}) -> {}".format(option['api_name'], schema_args, return_type)
->>>>>>> bd75fba4
                     env = nested_dict(option, backend_type_env)
                     type_object_declarations.append(
                         TYPE_DERIVED_DECLARATION.substitute(env))
